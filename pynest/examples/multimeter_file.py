--- conflicted
+++ resolved
@@ -20,13 +20,8 @@
 # along with NEST.  If not, see <http://www.gnu.org/licenses/>.
 
 """
-<<<<<<< HEAD
-multimeter to file example
---------------------------
-=======
 Example of multimeter recording to file
 ---------------------------------------
->>>>>>> d59fdbb0
 
 This file demonstrates recording from an ``iaf_cond_alpha`` neuron using a
 multimeter and writing data to file.
