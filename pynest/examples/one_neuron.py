# -*- coding: utf-8 -*-
#
# one_neuron.py
#
# This file is part of NEST.
#
# Copyright (C) 2004 The NEST Initiative
#
# NEST is free software: you can redistribute it and/or modify
# it under the terms of the GNU General Public License as published by
# the Free Software Foundation, either version 2 of the License, or
# (at your option) any later version.
#
# NEST is distributed in the hope that it will be useful,
# but WITHOUT ANY WARRANTY; without even the implied warranty of
# MERCHANTABILITY or FITNESS FOR A PARTICULAR PURPOSE.  See the
# GNU General Public License for more details.
#
# You should have received a copy of the GNU General Public License
# along with NEST.  If not, see <http://www.gnu.org/licenses/>.

"""
One neuron example
------------------

This script simulates a neuron driven by a constant external current
and records its membrane potential.

KEYWORDS: iaf_psc_alpha, voltmeter
"""

###############################################################################
# First, we import all necessary modules needed to simulate, analyze and
# plot our example. Additionally, we set the verbosity to only show warnings
# and reset the kernel.
# Resetting the kernel removes any nodes we may have created previously and
# resets the internal clock to zero. This allows us to execute the script
# several times in a Python shell without interference from previous NEST
# simulations.

import nest
import nest.voltage_trace
<<<<<<< HEAD

nest.set_verbosity("M_WARNING")
=======
nest.hl_api.set_verbosity("M_WARNING")
>>>>>>> cb4f88c3
nest.ResetKernel()

###############################################################################
# Second, we create the nodes, in our case the neuron and measuring device,
# using the `Create()` function.
# We store the returned handles in variables for later reference.
# We can indicate the number of nodes that we want as well. For example,
# :code:`nest.Create('iaf_psc_alpha',5)`

neuron = nest.Create("iaf_psc_alpha")
voltmeter = nest.Create("voltmeter")

###############################################################################
# Third, the neuron and the voltmeter are configured using `SetStatus()`,
# which expects a list of node handles and a list of parameter dictionaries.
# In this example, we use `SetStatus()` to configure the constant current input
# to the neuron. We also want to record the global id of the observed nodes and
# set the `withgid` flag of the voltmeter to ``True``.
# Alternatively, we can add the parameters of the model as arguments to
# Create(), for example,
# :code:`nest.Create("iaf_psc_alpha", params=[{'I_e':376.0}])`
# or :code:`nest.Create("voltmeter", [{"withgid": True, "withtime": True}])`.

nest.SetStatus(neuron, "I_e", 376.0)
nest.SetStatus(voltmeter, [{"withgid": True}])

###############################################################################
# Fourth, we connect the neuron to the voltmeter. The order in which the
# arguments to `Connect()` are specified reflects the flow of events in the
# simulation kernel; in our case, the voltmeter periodically sends requests to
# the neuron to ask for its membrane potential at that point in time.

nest.Connect(voltmeter, neuron)

###############################################################################
# Now we simulate the network using `Simulate()`, which takes the
# desired simulation time in milliseconds.

nest.Simulate(1000.0)

###############################################################################
# Finally, we plot the neuron's membrane potential as a function of
# time.

nest.voltage_trace.from_device(voltmeter)<|MERGE_RESOLUTION|>--- conflicted
+++ resolved
@@ -19,74 +19,64 @@
 # You should have received a copy of the GNU General Public License
 # along with NEST.  If not, see <http://www.gnu.org/licenses/>.
 
-"""
+'''
 One neuron example
 ------------------
 
 This script simulates a neuron driven by a constant external current
 and records its membrane potential.
-
-KEYWORDS: iaf_psc_alpha, voltmeter
-"""
-
-###############################################################################
-# First, we import all necessary modules needed to simulate, analyze and
-# plot our example. Additionally, we set the verbosity to only show warnings
-# and reset the kernel.
-# Resetting the kernel removes any nodes we may have created previously and
-# resets the internal clock to zero. This allows us to execute the script
-# several times in a Python shell without interference from previous NEST
-# simulations.
+'''
+# First, we import all necessary modules for simulation, analysis and
+# plotting. Additionally, we set the verbosity to suppress info
+# messages and reset the kernel.
+# Resetting the kernel allows you to execute the script several
+# times in a Python shell without interferences from previous NEST
+# simulations. Thus, without resetting the kernel the network status
+# including connections between nodes, status of neurons, devices and
+# intrinsic time clocks, is kept and influences the next simulations.
 
 import nest
 import nest.voltage_trace
-<<<<<<< HEAD
-
-nest.set_verbosity("M_WARNING")
-=======
 nest.hl_api.set_verbosity("M_WARNING")
->>>>>>> cb4f88c3
 nest.ResetKernel()
-
-###############################################################################
-# Second, we create the nodes, in our case the neuron and measuring device,
-# using the `Create()` function.
+# Second, the nodes (neurons and devices) are created using `Create()`.
 # We store the returned handles in variables for later reference.
-# We can indicate the number of nodes that we want as well. For example,
-# :code:`nest.Create('iaf_psc_alpha',5)`
+# The `Create` function also allow you to create multiple nodes
+# e.g. nest.Create('iaf_psc_alpha',5)
+# Also default parameters of the model can be configured using 'Create'
+# by including a list of parameter dictionaries
+# e.g. `nest.Create("iaf_psc_alpha", params=[{'I_e':376.0}])`
+# or `nest.Create("voltmeter", [{"withgid": True, "withtime": True}])`.
+# In this example we will configure these parameters in an additional
+# step, which is explained in the third section.
 
 neuron = nest.Create("iaf_psc_alpha")
 voltmeter = nest.Create("voltmeter")
-
-###############################################################################
-# Third, the neuron and the voltmeter are configured using `SetStatus()`,
-# which expects a list of node handles and a list of parameter dictionaries.
-# In this example, we use `SetStatus()` to configure the constant current input
-# to the neuron. We also want to record the global id of the observed nodes and
-# set the `withgid` flag of the voltmeter to ``True``.
-# Alternatively, we can add the parameters of the model as arguments to
-# Create(), for example,
-# :code:`nest.Create("iaf_psc_alpha", params=[{'I_e':376.0}])`
-# or :code:`nest.Create("voltmeter", [{"withgid": True, "withtime": True}])`.
+# Third, the neuron and the voltmeter are configured using
+# `SetStatus()`, which expects a list of node handles and a list of
+# parameter dictionaries.
+# In this example we use `SetStatus()` to configure the constant
+# current input to the neuron. We also want to record the global id of
+# the observed nodes and set the withgid flag of the voltmeter to
+# True.
 
 nest.SetStatus(neuron, "I_e", 376.0)
 nest.SetStatus(voltmeter, [{"withgid": True}])
-
-###############################################################################
-# Fourth, we connect the neuron to the voltmeter. The order in which the
-# arguments to `Connect()` are specified reflects the flow of events in the
-# simulation kernel; in our case, the voltmeter periodically sends requests to
-# the neuron to ask for its membrane potential at that point in time.
+# Fourth, the neuron is connected to the voltmeter. The command
+# `Connect()` has different variants. Plain `Connect()` just takes the
+# handles of pre- and post-synaptic nodes and uses the default values
+# for weight and delay. Note that the connection direction for the voltmeter is
+# reversed compared to the spike detector, because it observes the
+# neuron instead of receiving events from it. Thus, `Connect()`
+# reflects the direction of signal flow in the simulation kernel
+# rather than the physical process of inserting an electrode into the
+# neuron. The latter semantics is presently not available in NEST.
 
 nest.Connect(voltmeter, neuron)
-
-###############################################################################
 # Now we simulate the network using `Simulate()`, which takes the
 # desired simulation time in milliseconds.
 
 nest.Simulate(1000.0)
-
-###############################################################################
 # Finally, we plot the neuron's membrane potential as a function of
 # time.
 
