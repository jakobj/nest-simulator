# -*- coding: utf-8 -*-
#
# test_clopath_synapse.py
#
# This file is part of NEST.
#
# Copyright (C) 2004 The NEST Initiative
#
# NEST is free software: you can redistribute it and/or modify
# it under the terms of the GNU General Public License as published by
# the Free Software Foundation, either version 2 of the License, or
# (at your option) any later version.
#
# NEST is distributed in the hope that it will be useful,
# but WITHOUT ANY WARRANTY; without even the implied warranty of
# MERCHANTABILITY or FITNESS FOR A PARTICULAR PURPOSE.  See the
# GNU General Public License for more details.
#
# You should have received a copy of the GNU General Public License
# along with NEST.  If not, see <http://www.gnu.org/licenses/>.

"""
Test functionality of the Clopath stdp synapse
"""

import unittest
import nest
import numpy as np

HAVE_GSL = nest.ll_api.sli_func("statusdict/have_gsl ::")


@nest.ll_api.check_stack
@unittest.skipIf(not HAVE_GSL, 'GSL is not available')
class ClopathSynapseTestCase(unittest.TestCase):
    """Test Clopath synapse"""

    def test_ConnectNeuronsWithClopathSynapse(self):
        """Ensures that the restriction to supported neuron models works."""

        nest.hl_api.set_verbosity('M_WARNING')

        # Specify supported models
        supported_models = [
            'aeif_psc_delta_clopath',
            'hh_psc_alpha_clopath',
        ]

        # Connect supported models with Clopath synapse
        for nm in supported_models:
            nest.ResetKernel()

            n = nest.Create(nm, 2)

            nest.Connect(n, n, {"rule": "all_to_all"},
                         {"model": "clopath_synapse"})

        # Compute not supported models
        not_supported_models = [n for n in nest.Models(mtype='nodes')
                                if n not in supported_models]

        # Ensure that connecting not supported models fails
        for nm in not_supported_models:
            nest.ResetKernel()

            n = nest.Create(nm, 2)

            # try to connect with clopath_rule
            with self.assertRaises(nest.kernel.NESTError):
                nest.Connect(n, n, {"rule": "all_to_all"},
                             {"model": "clopath_synapse"})

    def test_SynapseDepressionFacilitation(self):
        """Ensure that depression and facilitation work correctly"""

        nest.hl_api.set_verbosity('M_WARNING')

        # This is done using the spike pairing experiment of
        # Clopath et al. 2010. First we specify the parameters
        resolution = 0.1
        init_w = 0.5
        spike_times_pre = [
            [29.,  129.,  229.,  329.,  429.],
            [29.,   62.3,   95.7,  129.,  162.3],
            [29.,   49.,   69.,   89.,  109.],
            [129.,  229.,  329.,  429.,  529.,  629.],
            [62.3,   95.6,  129.,  162.3,  195.6,  229.],
            [49.,   69.,   89.,  109.,  129.,  149.]]
        spike_times_post = [
            [19.,  119.,  219.,  319.,  419.],
            [19.,   52.3,   85.7,  119.,  152.3],
            [19.,  39.,  59.,  79.,  99.],
            [139.,  239.,  339.,  439.,  539.,  639.],
            [72.3,  105.6,  139.,  172.3,  205.6,  239.],
            [59.,   79.,   99.,  119.,  139.,  159.]]
        tested_models = ["aeif_psc_delta_clopath", "hh_psc_alpha_clopath"]

        # Loop over tested neuron models
        for nrn_model in tested_models:
            if(nrn_model == "aeif_psc_delta_clopath"):
                nrn_params = {'V_m': -70.6,
                              'E_L': -70.6,
                              'V_peak': 33.0,
                              'C_m': 281.0,
                              'theta_minus': -70.6,
                              'theta_plus': -45.3,
                              'A_LTD': 14.0e-5,
                              'A_LTP': 8.0e-5,
                              'tau_minus': 10.0,
                              'tau_plus': 7.0,
                              'delay_u_bars': 4.0,
                              'a': 4.0,
                              'b': 0.0805,
                              'V_reset': -70.6 + 21.0,
                              'V_clamp': 33.0,
                              't_clamp': 2.0,
                              't_ref': 0.0, }
            elif(nrn_model == "hh_psc_alpha_clopath"):
                nrn_params = {'V_m': -64.9,
                              'C_m': 100.0,
                              'tau_syn_ex': 0.2,
                              'tau_syn_in': 2.0,
                              'theta_minus': -64.9,
                              'theta_plus': -35.0,
                              'A_LTD': 14.0e-5,
                              'A_LTP': 8.0e-5,
                              'tau_minus': 10.0,
                              'tau_plus': 114.0,
                              'delay_u_bars': 5.0,
                              }
            syn_weights = []
            # Loop over pairs of spike trains
            for (s_t_pre, s_t_post) in zip(spike_times_pre, spike_times_post):
                nest.ResetKernel()
                nest.SetKernelStatus({"resolution": resolution})

                # Create one neuron
                nrn = nest.Create(nrn_model, 1, nrn_params)
                prrt_nrn = nest.Create("parrot_neuron", 1)

                # Create and connect spike generator
                spike_gen_pre = nest.Create("spike_generator", 1, {
                                            "spike_times": s_t_pre})

                nest.Connect(spike_gen_pre, prrt_nrn,
                             syn_spec={"delay": resolution})

                if(nrn_model == "aeif_psc_delta_clopath"):
                    conn_weight = 80.0
                elif(nrn_model == "hh_psc_alpha_clopath"):
                    conn_weight = 2000.0

                spike_gen_params_post = {"spike_times": s_t_post}
                spike_gen_post = nest.Create("spike_generator", 1, {
                    "spike_times": s_t_post})

                nest.Connect(spike_gen_post, nrn, syn_spec={
                    "delay": resolution, "weight": conn_weight})

                # Create weight recorder
                wr = nest.Create('weight_recorder', 1)

                # Create Clopath synapse with weight recorder
                nest.CopyModel("clopath_synapse", "clopath_synapse_rec",
<<<<<<< HEAD
                               {"weight_recorder": wr})
=======
                               {"weight_recorder": wr.get('global_id')})
>>>>>>> a50170c8
                syn_dict = {"model": "clopath_synapse_rec",
                            "weight": init_w, "delay": resolution}
                nest.Connect(prrt_nrn, nrn, syn_spec=syn_dict)

                # Simulation
                simulation_time = (10.0 + max(s_t_pre[-1], s_t_post[-1]))
                nest.Simulate(simulation_time)

                # Evaluation
                w_events = nest.GetStatus(wr)[0]["events"]
                weights = w_events["weights"]
                syn_weights.append(weights[-1])

            # Compare to expected result
            syn_weights = np.array(syn_weights)
            syn_weights = 100.0*15.0*(syn_weights - init_w)/init_w + 100.0
            if(nrn_model == "aeif_psc_delta_clopath"):
                correct_weights = [57.82638722, 72.16730112, 149.43359357,
                                   103.30408341, 124.03640668, 157.02882555]
            elif(nrn_model == "hh_psc_alpha_clopath"):
                correct_weights = [70.14343863, 99.49206222, 178.1028757,
                                   119.63314118, 167.37750688, 178.83111685]

            self.assertTrue(np.allclose(
                syn_weights, correct_weights, rtol=1e-7))

    def test_SynapseFunctionWithAeifModel(self):
        """Ensure that spikes are properly processed"""

        nest.hl_api.set_verbosity('M_WARNING')
        nest.ResetKernel()

        # Create neurons and devices
        nrns = nest.Create('aeif_psc_delta_clopath', 2, {'V_m': -70.6})
        prrt_nrn = nest.Create('parrot_neuron', 1)

        spike_times = [10.0]
        sg = nest.Create('spike_generator', 1, {'spike_times': spike_times})

        mm = nest.Create('multimeter', params={
                         'record_from': ['V_m'], 'interval': 1.0})

        nest.Connect(sg, prrt_nrn)
        nest.Connect(mm, nrns)

        # Connect one neuron with static connection
        conn_dict = {'rule': 'all_to_all'}
        static_syn_dict = {'model': 'static_synapse',
                           'weight': 2.0, 'delay': 1.0}
        nest.Connect(prrt_nrn, nrns[0:1], conn_dict, static_syn_dict)

        # Connect one neuron with Clopath stdp connection
        cl_stdp_syn_dict = {'model': 'clopath_synapse',
                            'weight': 2.0, 'delay': 1.0}
        nest.Connect(prrt_nrn, nrns[1:2], conn_dict, cl_stdp_syn_dict)

        # Simulation
        nest.Simulate(20.)

        # Evaluation
        data = nest.GetStatus(mm)
        senders = data[0]['events']['senders']
        voltages = data[0]['events']['V_m']

        vm1 = voltages[np.where(senders == 1)]
        vm2 = voltages[np.where(senders == 2)]

        # Compare results for static synapse and Clopath stdp synapse
        self.assertTrue(np.allclose(vm1, vm2, rtol=1e-5))
        # Check that a spike with weight 2.0 is processes properly
        # in the aeif_psc_delta_clopath model
        self.assertTrue(np.isclose(vm2[11]-vm2[10], 2.0, rtol=1e-5))


def suite():
    suite = unittest.makeSuite(ClopathSynapseTestCase, 'test')
    return suite


def run():
    runner = unittest.TextTestRunner(verbosity=2)
    runner.run(suite())


if __name__ == "__main__":
    run()<|MERGE_RESOLUTION|>--- conflicted
+++ resolved
@@ -162,11 +162,8 @@
 
                 # Create Clopath synapse with weight recorder
                 nest.CopyModel("clopath_synapse", "clopath_synapse_rec",
-<<<<<<< HEAD
                                {"weight_recorder": wr})
-=======
-                               {"weight_recorder": wr.get('global_id')})
->>>>>>> a50170c8
+
                 syn_dict = {"model": "clopath_synapse_rec",
                             "weight": init_w, "delay": resolution}
                 nest.Connect(prrt_nrn, nrn, syn_spec=syn_dict)
