--- conflicted
+++ resolved
@@ -224,7 +224,10 @@
         nest.Connect(pre, post, 'one_to_one', syn_spec="stdp_synapse_rec")
         nest.Connect(sg, pre)
 
-<<<<<<< HEAD
+        # simulate before GetConnections
+        # as order of connections changes at beginning of simulation (sorting)
+        nest.Simulate(1)
+
         conn = nest.GetConnections(pre, post)
         sources = conn.get('source')
         targets = conn.get('target')
@@ -232,14 +235,6 @@
 
         connections = [(sources[i], targets[i], ports[i]) for i in
                        range(len(conn))]
-=======
-        # simulate before GetConnections
-        # as order of connections changes at beginning of simulation (sorting)
-        nest.Simulate(1)
-
-        connections = [(c[0], c[1], c[4])
-                       for c in nest.GetConnections(pre, post)]
->>>>>>> 847931f0
 
         nest.Simulate(100)
 
