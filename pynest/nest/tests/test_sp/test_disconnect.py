# -*- coding: utf-8 -*-
#
# test_disconnect.py
#
# This file is part of NEST.
#
# Copyright (C) 2004 The NEST Initiative
#
# NEST is free software: you can redistribute it and/or modify
# it under the terms of the GNU General Public License as published by
# the Free Software Foundation, either version 2 of the License, or
# (at your option) any later version.
#
# NEST is distributed in the hope that it will be useful,
# but WITHOUT ANY WARRANTY; without even the implied warranty of
# MERCHANTABILITY or FITNESS FOR A PARTICULAR PURPOSE.  See the
# GNU General Public License for more details.
#
# You should have received a copy of the GNU General Public License
# along with NEST.  If not, see <http://www.gnu.org/licenses/>.

import nest
import unittest
import numpy as np

__author__ = 'naveau'

try:
    from mpi4py import MPI
except ImportError:
    # Test without MPI
    mpi_test = 0
else:
    # Test with MPI
    mpi_test = 1
mpi_test = nest.sli_func("statusdict/have_mpi ::") & mpi_test


class TestDisconnectSingle(unittest.TestCase):

    def setUp(self):
        nest.ResetKernel()
        nest.set_verbosity('M_ERROR')
        self.num_procs = 1
        if mpi_test:
            self.comm = MPI.COMM_WORLD
            self.rank = self.comm.Get_rank()
            assert(nest.Rank() == self.rank)
            self.num_procs = 2
        self.exclude_synapse_model = [
            'stdp_dopamine_synapse',
            'stdp_dopamine_synapse_lbl',
            'stdp_dopamine_synapse_hpc',
            'stdp_dopamine_synapse_hpc_lbl',
            'gap_junction',
            'gap_junction_lbl',
            'diffusion_connection',
            'diffusion_connection_lbl',
            'rate_connection_instantaneous',
            'rate_connection_instantaneous_lbl',
            'rate_connection_delayed',
            'rate_connection_delayed_lbl'
        ]

    def test_synapse_deletion_one_to_one_no_sp(self):
        for syn_model in nest.Models('synapses'):
            if syn_model not in self.exclude_synapse_model:
                nest.ResetKernel()
                nest.SetKernelStatus(
                    {
                        'resolution': 0.1,
                        'total_num_virtual_procs': self.num_procs
                    }
                )
                neurons = nest.Create('iaf_psc_alpha', 4)
                syn_dict = {'model': syn_model}

                nest.Connect([neurons[0]], [neurons[2]],
                             "one_to_one", syn_dict)
                nest.Connect([neurons[1]], [neurons[3]],
                             "one_to_one", syn_dict)
                # Delete existent connection
                conns = nest.GetConnections(
                    [neurons[0]], [neurons[2]], syn_model)
                if mpi_test:
                    conns = self.comm.allgather(conns)
                    conns = filter(None, conns)
<<<<<<< HEAD

                assert len(conns) == 1
=======
                assert len(list(conns)) == 1
>>>>>>> e2e58c01
                nest.DisconnectOneToOne(neurons[0], neurons[2], syn_dict)
                conns = nest.GetConnections(
                    [neurons[0]], [neurons[2]], syn_model)
                if mpi_test:
                    conns = self.comm.allgather(conns)
                    conns = filter(None, conns)
<<<<<<< HEAD

                assert len(conns) == 0
=======
                assert len(list(conns)) == 0
>>>>>>> e2e58c01

                # Assert that one can not delete a non existent connection
                conns1 = nest.GetConnections(
                    [neurons[0]], [neurons[1]], syn_model)
                if mpi_test:
                    conns1 = self.comm.allgather(conns1)
                    conns1 = filter(None, conns1)
<<<<<<< HEAD

                assert len(conns1) == 0
=======
                assert len(list(conns1)) == 0
>>>>>>> e2e58c01
                try:
                    nest.DisconnectOneToOne(neurons[0], neurons[1], syn_dict)
                    assertFail()
                except:
                    print ("Synapse deletion ok: " + syn_model)


def suite():
    test_suite = unittest.makeSuite(TestDisconnectSingle, 'test')
    return test_suite


if __name__ == '__main__':
    unittest.main()<|MERGE_RESOLUTION|>--- conflicted
+++ resolved
@@ -85,24 +85,16 @@
                 if mpi_test:
                     conns = self.comm.allgather(conns)
                     conns = filter(None, conns)
-<<<<<<< HEAD
+                assert len(list(conns)) == 1
 
-                assert len(conns) == 1
-=======
-                assert len(list(conns)) == 1
->>>>>>> e2e58c01
                 nest.DisconnectOneToOne(neurons[0], neurons[2], syn_dict)
                 conns = nest.GetConnections(
                     [neurons[0]], [neurons[2]], syn_model)
                 if mpi_test:
                     conns = self.comm.allgather(conns)
                     conns = filter(None, conns)
-<<<<<<< HEAD
 
-                assert len(conns) == 0
-=======
                 assert len(list(conns)) == 0
->>>>>>> e2e58c01
 
                 # Assert that one can not delete a non existent connection
                 conns1 = nest.GetConnections(
@@ -110,12 +102,8 @@
                 if mpi_test:
                     conns1 = self.comm.allgather(conns1)
                     conns1 = filter(None, conns1)
-<<<<<<< HEAD
+                assert len(list(conns1)) == 0
 
-                assert len(conns1) == 0
-=======
-                assert len(list(conns1)) == 0
->>>>>>> e2e58c01
                 try:
                     nest.DisconnectOneToOne(neurons[0], neurons[1], syn_dict)
                     assertFail()
