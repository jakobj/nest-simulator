/*
 *  iaf_tum_2000.cpp
 *
 *  This file is part of NEST.
 *
 *  Copyright (C) 2004 The NEST Initiative
 *
 *  NEST is free software: you can redistribute it and/or modify
 *  it under the terms of the GNU General Public License as published by
 *  the Free Software Foundation, either version 2 of the License, or
 *  (at your option) any later version.
 *
 *  NEST is distributed in the hope that it will be useful,
 *  but WITHOUT ANY WARRANTY; without even the implied warranty of
 *  MERCHANTABILITY or FITNESS FOR A PARTICULAR PURPOSE.  See the
 *  GNU General Public License for more details.
 *
 *  You should have received a copy of the GNU General Public License
 *  along with NEST.  If not, see <http://www.gnu.org/licenses/>.
 *
 */

#include "iaf_tum_2000.h"

// C++ includes:
#include <limits>

// Includes from libnestutil:
#include "numerics.h"
#include "propagator_stability.h"

// Includes from nestkernel:
#include "exceptions.h"
#include "kernel_manager.h"
#include "universal_data_logger_impl.h"

// Includes from sli:
#include "dict.h"
#include "dictutils.h"
#include "doubledatum.h"
#include "integerdatum.h"

/* ----------------------------------------------------------------
 * Recordables map
 * ---------------------------------------------------------------- */

nest::RecordablesMap< nest::iaf_tum_2000 > nest::iaf_tum_2000::recordablesMap_;

namespace nest
{
// Override the create() method with one call to RecordablesMap::insert_()
// for each quantity to be recorded.
template <>
void
RecordablesMap< iaf_tum_2000 >::create()
{
  // use standard names whereever you can for consistency!
  insert_( names::V_m, &iaf_tum_2000::get_V_m_ );
  insert_( names::I_syn_ex, &iaf_tum_2000::get_I_syn_ex_ );
  insert_( names::I_syn_in, &iaf_tum_2000::get_I_syn_in_ );
}
}

/* ----------------------------------------------------------------
 * Default constructors defining default parameters and state
 * ---------------------------------------------------------------- */

nest::iaf_tum_2000::Parameters_::Parameters_()
  : Tau_( 10.0 )             // in ms
  , C_( 250.0 )              // in pF
  , tau_ref_tot_( 2.0 )      // in ms
  , tau_ref_abs_( 2.0 )      // in ms
  , E_L_( -70.0 )            // in mV
  , I_e_( 0.0 )              // in pA
  , Theta_( -55.0 - E_L_ )   // relative E_L_
  , V_reset_( -70.0 - E_L_ ) // in mV
  , tau_ex_( 2.0 )           // in ms
  , tau_in_( 2.0 )           // in ms
{
}

nest::iaf_tum_2000::State_::State_()
  : i_0_( 0.0 )
  , i_syn_ex_( 0.0 )
  , i_syn_in_( 0.0 )
  , V_m_( 0.0 )
  , r_abs_( 0 )
  , r_tot_( 0 )
{
}

/* ----------------------------------------------------------------
 * Parameter and state extractions and manipulation functions
 * ---------------------------------------------------------------- */

void
nest::iaf_tum_2000::Parameters_::get( DictionaryDatum& d ) const
{
  def< double >( d, names::E_L, E_L_ ); // Resting potential
  def< double >( d, names::I_e, I_e_ );
  def< double >( d, names::V_th, Theta_ + E_L_ ); // threshold value
  def< double >( d, names::V_reset, V_reset_ + E_L_ );
  def< double >( d, names::C_m, C_ );
  def< double >( d, names::tau_m, Tau_ );
  def< double >( d, names::tau_syn_ex, tau_ex_ );
  def< double >( d, names::tau_syn_in, tau_in_ );
  def< double >( d, names::t_ref_abs, tau_ref_abs_ );
  def< double >( d, names::t_ref_tot, tau_ref_tot_ );
}

double
nest::iaf_tum_2000::Parameters_::set( const DictionaryDatum& d )
{
  // if E_L_ is changed, we need to adjust all variables
  // defined relative to E_L_
  const double ELold = E_L_;
  updateValue< double >( d, names::E_L, E_L_ );
  const double delta_EL = E_L_ - ELold;

  if ( updateValue< double >( d, names::V_reset, V_reset_ ) )
    V_reset_ -= E_L_;
  else
    V_reset_ -= delta_EL;

  if ( updateValue< double >( d, names::V_th, Theta_ ) )
    Theta_ -= E_L_;
  else
    Theta_ -= delta_EL;

  updateValue< double >( d, names::I_e, I_e_ );
  updateValue< double >( d, names::C_m, C_ );
  updateValue< double >( d, names::tau_m, Tau_ );
  updateValue< double >( d, names::tau_syn_ex, tau_ex_ );
  updateValue< double >( d, names::tau_syn_in, tau_in_ );
  updateValue< double >( d, names::t_ref_abs, tau_ref_abs_ );
  updateValue< double >( d, names::t_ref_tot, tau_ref_tot_ );

  if ( V_reset_ >= Theta_ )
    throw BadProperty( "Reset potential must be smaller than threshold." );

  if ( tau_ref_abs_ > tau_ref_tot_ )
    throw BadProperty(
      "Total refractory period must be larger or equal than absolute "
      "refractory time." );

  if ( C_ <= 0 )
    throw BadProperty( "Capacitance must be strictly positive." );

  if ( Tau_ <= 0 || tau_ex_ <= 0 || tau_in_ <= 0 || tau_ref_tot_ <= 0
    || tau_ref_abs_ <= 0 )
    throw BadProperty( "All time constants must be strictly positive." );

  return delta_EL;
}

void
nest::iaf_tum_2000::State_::get( DictionaryDatum& d,
  const Parameters_& p ) const
{
  def< double >( d, names::V_m, V_m_ + p.E_L_ ); // Membrane potential
}

void
nest::iaf_tum_2000::State_::set( const DictionaryDatum& d,
  const Parameters_& p,
  double delta_EL )
{
  if ( updateValue< double >( d, names::V_m, V_m_ ) )
    V_m_ -= p.E_L_;
  else
    V_m_ -= delta_EL;
}

nest::iaf_tum_2000::Buffers_::Buffers_( iaf_tum_2000& n )
  : logger_( n )
{
}

nest::iaf_tum_2000::Buffers_::Buffers_( const Buffers_&, iaf_tum_2000& n )
  : logger_( n )
{
}

/* ----------------------------------------------------------------
 * Default and copy constructor for node
 * ---------------------------------------------------------------- */

nest::iaf_tum_2000::iaf_tum_2000()
  : Archiving_Node()
  , P_()
  , S_()
  , B_( *this )
{
  recordablesMap_.create();
}

nest::iaf_tum_2000::iaf_tum_2000( const iaf_tum_2000& n )
  : Archiving_Node( n )
  , P_( n.P_ )
  , S_( n.S_ )
  , B_( n.B_, *this )
{
}

/* ----------------------------------------------------------------
 * Node initialization functions
 * ---------------------------------------------------------------- */

void
nest::iaf_tum_2000::init_state_( const Node& proto )
{
  const iaf_tum_2000& pr = downcast< iaf_tum_2000 >( proto );
  S_ = pr.S_;
}

void
nest::iaf_tum_2000::init_buffers_()
{
  B_.spikes_ex_.clear(); // includes resize
  B_.spikes_in_.clear(); // includes resize
  B_.currents_.clear();  // includes resize
  B_.logger_.reset();    // includes resize
  Archiving_Node::clear_history();
}

void
nest::iaf_tum_2000::calibrate()
{
  B_.logger_.init();

  const double h = Time::get_resolution().get_ms();

  // numbering of state vaiables: i_0 = 0, i_syn_ = 1, V_m_ = 2

  // commented out propagators: forward Euler
  // needed to exactly reproduce Tsodyks network

  // these P are independent
  V_.P11ex_ = std::exp( -h / P_.tau_ex_ );
  // P11ex_ = 1.0-h/tau_ex_;

  V_.P11in_ = std::exp( -h / P_.tau_in_ );
  // P11in_ = 1.0-h/tau_in_;

  V_.P22_ = std::exp( -h / P_.Tau_ );
  // P22_ = 1.0-h/Tau_;

  // these are determined according to a numeric stability criterion
  V_.P21ex_ = propagator_32( P_.tau_ex_, P_.Tau_, P_.C_, h );
  V_.P21in_ = propagator_32( P_.tau_in_, P_.Tau_, P_.C_, h );

  // P21ex_ = h/C_;
  // P21in_ = h/C_;

  V_.P20_ = P_.Tau_ / P_.C_ * ( 1.0 - V_.P22_ );
  // P20_ = h/C_;

  // TauR specifies the length of the absolute refractory period as
  // a double_t in ms. The grid based iaf_tum_2000 can only handle refractory
  // periods that are integer multiples of the computation step size (h).
  // To ensure consistency with the overall simulation scheme such conversion
  // should be carried out via objects of class nest::Time. The conversion
  // requires 2 steps:
  //     1. A time object r is constructed defining  representation of
  //        TauR in tics. This representation is then converted to computation
  //        time steps again by a strategy defined by class nest::Time.
  //     2. The refractory time in units of steps is read out get_steps(), a
  //        member function of class nest::Time.
  //
  // Choosing a TauR that is not an integer multiple of the computation time
  // step h will leed to accurate (up to the resolution h) and self-consistent
  // results. However, a neuron model capable of operating with real valued
  // spike time may exhibit a different effective refractory time.
  //

  V_.RefractoryCountsAbs_ = Time( Time::ms( P_.tau_ref_abs_ ) ).get_steps();

  V_.RefractoryCountsTot_ = Time( Time::ms( P_.tau_ref_tot_ ) ).get_steps();

  if ( V_.RefractoryCountsAbs_ < 1 )
    throw BadProperty(
      "Absolute refractory time must be at least one time step." );

  if ( V_.RefractoryCountsTot_ < 1 )
    throw BadProperty(
      "Total refractory time must be at least one time step." );
}

void
nest::iaf_tum_2000::update( Time const& origin,
  const long_t from,
  const long_t to )
{
<<<<<<< HEAD
  assert( to >= 0
    && ( delay ) from < kernel().connection_builder_manager.get_min_delay() );
=======
  assert( to >= 0 && ( delay ) from < kernel().connection_manager.get_min_delay() );
>>>>>>> fdfed898
  assert( from < to );

  // evolve from timestep 'from' to timestep 'to' with steps of h each
  for ( long_t lag = from; lag < to; ++lag )
  {

    if ( S_.r_abs_ == 0 ) // neuron not refractory, so evolve V
      S_.V_m_ = S_.V_m_ * V_.P22_ + S_.i_syn_ex_ * V_.P21ex_
        + S_.i_syn_in_ * V_.P21in_ + ( P_.I_e_ + S_.i_0_ ) * V_.P20_;
    else
      --S_.r_abs_; // neuron is absolute refractory

    // exponential decaying PSCs
    S_.i_syn_ex_ *= V_.P11ex_;
    S_.i_syn_in_ *= V_.P11in_;
    S_.i_syn_ex_ +=
      B_.spikes_ex_.get_value( lag ); // the spikes arriving at T+1 have an
    S_.i_syn_in_ +=
      B_.spikes_in_.get_value( lag ); // the spikes arriving at T+1 have an
    // immediate effect on the state of the neuron

    if ( S_.r_tot_ == 0 )
    {
      if ( S_.V_m_ >= P_.Theta_ ) // threshold crossing
      {
        S_.r_abs_ = V_.RefractoryCountsAbs_;
        S_.r_tot_ = V_.RefractoryCountsTot_;
        S_.V_m_ = P_.V_reset_;

        set_spiketime( Time::step( origin.get_steps() + lag + 1 ) );

        SpikeEvent se;
        kernel().event_delivery_manager.send( *this, se, lag );
      }
    }
    else
      --S_.r_tot_; // neuron is totally refractory (cannot generate spikes)


    // set new input current
    S_.i_0_ = B_.currents_.get_value( lag );

    // logging
    B_.logger_.record_data( origin.get_steps() + lag );
  }
}

void
nest::iaf_tum_2000::handle( SpikeEvent& e )
{
  assert( e.get_delay() > 0 );

  if ( e.get_weight() >= 0.0 )
    B_.spikes_ex_.add_value( e.get_rel_delivery_steps(
                               kernel().simulation_manager.get_slice_origin() ),
      e.get_weight() * e.get_multiplicity() );
  else
    B_.spikes_in_.add_value( e.get_rel_delivery_steps(
                               kernel().simulation_manager.get_slice_origin() ),
      e.get_weight() * e.get_multiplicity() );
}

void
nest::iaf_tum_2000::handle( CurrentEvent& e )
{
  assert( e.get_delay() > 0 );

  const double_t c = e.get_current();
  const double_t w = e.get_weight();

  // add weighted current; HEP 2002-10-04
  B_.currents_.add_value(
    e.get_rel_delivery_steps( kernel().simulation_manager.get_slice_origin() ),
    w * c );
}

void
nest::iaf_tum_2000::handle( DataLoggingRequest& e )
{
  B_.logger_.handle( e );
}<|MERGE_RESOLUTION|>--- conflicted
+++ resolved
@@ -111,8 +111,8 @@
 double
 nest::iaf_tum_2000::Parameters_::set( const DictionaryDatum& d )
 {
-  // if E_L_ is changed, we need to adjust all variables
-  // defined relative to E_L_
+  // if E_L_ is changed, we need to adjust all variables defined relative to
+  // E_L_
   const double ELold = E_L_;
   updateValue< double >( d, names::E_L, E_L_ );
   const double delta_EL = E_L_ - ELold;
@@ -291,12 +291,8 @@
   const long_t from,
   const long_t to )
 {
-<<<<<<< HEAD
-  assert( to >= 0
-    && ( delay ) from < kernel().connection_builder_manager.get_min_delay() );
-=======
-  assert( to >= 0 && ( delay ) from < kernel().connection_manager.get_min_delay() );
->>>>>>> fdfed898
+  assert(
+    to >= 0 && ( delay ) from < kernel().connection_manager.get_min_delay() );
   assert( from < to );
 
   // evolve from timestep 'from' to timestep 'to' with steps of h each
@@ -312,11 +308,10 @@
     // exponential decaying PSCs
     S_.i_syn_ex_ *= V_.P11ex_;
     S_.i_syn_in_ *= V_.P11in_;
-    S_.i_syn_ex_ +=
-      B_.spikes_ex_.get_value( lag ); // the spikes arriving at T+1 have an
-    S_.i_syn_in_ +=
-      B_.spikes_in_.get_value( lag ); // the spikes arriving at T+1 have an
-    // immediate effect on the state of the neuron
+    // the spikes arriving at T+1 have an immediate effect on the
+    // state of the neuron
+    S_.i_syn_ex_ += B_.spikes_ex_.get_value( lag );
+    S_.i_syn_in_ += B_.spikes_in_.get_value( lag );
 
     if ( S_.r_tot_ == 0 )
     {
