/*
 *  iaf_psc_exp.cpp
 *
 *  This file is part of NEST.
 *
 *  Copyright (C) 2004 The NEST Initiative
 *
 *  NEST is free software: you can redistribute it and/or modify
 *  it under the terms of the GNU General Public License as published by
 *  the Free Software Foundation, either version 2 of the License, or
 *  (at your option) any later version.
 *
 *  NEST is distributed in the hope that it will be useful,
 *  but WITHOUT ANY WARRANTY; without even the implied warranty of
 *  MERCHANTABILITY or FITNESS FOR A PARTICULAR PURPOSE.  See the
 *  GNU General Public License for more details.
 *
 *  You should have received a copy of the GNU General Public License
 *  along with NEST.  If not, see <http://www.gnu.org/licenses/>.
 *
 */

#include "iaf_psc_exp.h"

// C++ includes:
#include <limits>

// Includes from libnestutil:
#include "numerics.h"
#include "propagator_stability.h"

// Includes from nestkernel:
#include "event_delivery_manager_impl.h"
#include "exceptions.h"
#include "kernel_manager.h"
#include "universal_data_logger_impl.h"

// Includes from sli:
#include "dict.h"
#include "dictutils.h"
#include "doubledatum.h"
#include "integerdatum.h"

/* ----------------------------------------------------------------
 * Recordables map
 * ---------------------------------------------------------------- */

nest::RecordablesMap< nest::iaf_psc_exp > nest::iaf_psc_exp::recordablesMap_;

namespace nest
{
// Override the create() method with one call to RecordablesMap::insert_()
// for each quantity to be recorded.
template <>
void
RecordablesMap< iaf_psc_exp >::create()
{
  // use standard names whereever you can for consistency!
  insert_( names::V_m, &iaf_psc_exp::get_V_m_ );
  insert_( names::weighted_spikes_ex, &iaf_psc_exp::get_weighted_spikes_ex_ );
  insert_( names::weighted_spikes_in, &iaf_psc_exp::get_weighted_spikes_in_ );
  insert_( names::I_syn_ex, &iaf_psc_exp::get_I_syn_ex_ );
  insert_( names::I_syn_in, &iaf_psc_exp::get_I_syn_in_ );
}
}

/* ----------------------------------------------------------------
 * Default constructors defining default parameters and state
 * ---------------------------------------------------------------- */

nest::iaf_psc_exp::Parameters_::Parameters_()
  : Tau_( 10.0 )             // in ms
  , C_( 250.0 )              // in pF
  , t_ref_( 2.0 )            // in ms
  , E_L_( -70.0 )            // in mV
  , I_e_( 0.0 )              // in pA
  , Theta_( -55.0 - E_L_ )   // relative E_L_
  , V_reset_( -70.0 - E_L_ ) // in mV
  , tau_ex_( 2.0 )           // in ms
  , tau_in_( 2.0 )           // in ms
  , rho_( 0.01 )             // in 1/s
  , delta_( 0.0 )            // in mV
{
}

nest::iaf_psc_exp::State_::State_()
  : i_0_( 0.0 )
  , i_syn_ex_( 0.0 )
  , i_syn_in_( 0.0 )
  , V_m_( 0.0 )
  , r_ref_( 0 )
{
}

/* ----------------------------------------------------------------
 * Parameter and state extractions and manipulation functions
 * ---------------------------------------------------------------- */

void
nest::iaf_psc_exp::Parameters_::get( DictionaryDatum& d ) const
{
  def< double >( d, names::E_L, E_L_ ); // resting potential
  def< double >( d, names::I_e, I_e_ );
  def< double >( d, names::V_th, Theta_ + E_L_ ); // threshold value
  def< double >( d, names::V_reset, V_reset_ + E_L_ );
  def< double >( d, names::C_m, C_ );
  def< double >( d, names::tau_m, Tau_ );
  def< double >( d, names::tau_syn_ex, tau_ex_ );
  def< double >( d, names::tau_syn_in, tau_in_ );
  def< double >( d, names::t_ref, t_ref_ );
  def< double >( d, names::rho, rho_ );
  def< double >( d, names::delta, delta_ );
}

double
nest::iaf_psc_exp::Parameters_::set( const DictionaryDatum& d )
{
  // if E_L_ is changed, we need to adjust all variables defined relative to
  // E_L_
  const double ELold = E_L_;
  updateValue< double >( d, names::E_L, E_L_ );
  const double delta_EL = E_L_ - ELold;

  if ( updateValue< double >( d, names::V_reset, V_reset_ ) )
  {
    V_reset_ -= E_L_;
  }
  else
  {
    V_reset_ -= delta_EL;
  }

  if ( updateValue< double >( d, names::V_th, Theta_ ) )
  {
    Theta_ -= E_L_;
  }
  else
  {
    Theta_ -= delta_EL;
  }

  updateValue< double >( d, names::I_e, I_e_ );
  updateValue< double >( d, names::C_m, C_ );
  updateValue< double >( d, names::tau_m, Tau_ );
  updateValue< double >( d, names::tau_syn_ex, tau_ex_ );
  updateValue< double >( d, names::tau_syn_in, tau_in_ );
  updateValue< double >( d, names::t_ref, t_ref_ );
  if ( V_reset_ >= Theta_ )
  {
    throw BadProperty( "Reset potential must be smaller than threshold." );
  }
  if ( C_ <= 0 )
  {
    throw BadProperty( "Capacitance must be strictly positive." );
  }
  if ( Tau_ <= 0 || tau_ex_ <= 0 || tau_in_ <= 0 )
  {
    throw BadProperty(
      "Membrane and synapse time constants must be strictly positive." );
  }
  if ( t_ref_ < 0 )
  {
    throw BadProperty( "Refractory time must not be negative." );
  }

  updateValue< double >( d, "rho", rho_ );
  if ( rho_  < 0 )
  {
    throw BadProperty( "Stochastic firing intensity must not be negative." );
  }

  updateValue< double >( d, "delta", delta_ );
  if ( delta_ < 0 )
  {
    throw BadProperty( "Width of threshold region must not be negative." );
  }

  return delta_EL;
}

void
nest::iaf_psc_exp::State_::get( DictionaryDatum& d, const Parameters_& p ) const
{
  def< double >( d, names::V_m, V_m_ + p.E_L_ ); // Membrane potential
}

void
nest::iaf_psc_exp::State_::set( const DictionaryDatum& d,
  const Parameters_& p,
  double delta_EL )
{
  if ( updateValue< double >( d, names::V_m, V_m_ ) )
  {
    V_m_ -= p.E_L_;
  }
  else
  {
    V_m_ -= delta_EL;
  }
}

nest::iaf_psc_exp::Buffers_::Buffers_( iaf_psc_exp& n )
  : logger_( n )
{
}

nest::iaf_psc_exp::Buffers_::Buffers_( const Buffers_&, iaf_psc_exp& n )
  : logger_( n )
{
}

/* ----------------------------------------------------------------
 * Default and copy constructor for node
 * ---------------------------------------------------------------- */

nest::iaf_psc_exp::iaf_psc_exp()
  : Archiving_Node()
  , P_()
  , S_()
  , B_( *this )
  , activity_( std::vector< unsigned int >( 0 ) )
  , time_driven_( false )
{
  recordablesMap_.create();
}

nest::iaf_psc_exp::iaf_psc_exp( const iaf_psc_exp& n )
  : Archiving_Node( n )
  , P_( n.P_ )
  , S_( n.S_ )
  , B_( n.B_, *this )
  , activity_( n.activity_ )
  , time_driven_( n.time_driven_ )
{
}

/* ----------------------------------------------------------------
 * Node initialization functions
 * ---------------------------------------------------------------- */

void
nest::iaf_psc_exp::init_state_( const Node& proto )
{
  const iaf_psc_exp& pr = downcast< iaf_psc_exp >( proto );
  S_ = pr.S_;
}

void
nest::iaf_psc_exp::init_buffers_()
{
  B_.spikes_ex_.clear(); // includes resize
  B_.spikes_in_.clear(); // includes resize
  B_.currents_.clear();  // includes resize
  B_.logger_.reset();
  Archiving_Node::clear_history();
}

void
nest::iaf_psc_exp::calibrate()
{
  B_.currents_.resize( 2 );
  // ensures initialization in case mm connected after Simulate
  B_.logger_.init();

  const double h = Time::get_resolution().get_ms();

  // numbering of state vaiables: i_0 = 0, i_syn_ = 1, V_m_ = 2

  // commented out propagators: forward Euler
  // needed to exactly reproduce Tsodyks network

  // these P are independent
  V_.P11ex_ = std::exp( -h / P_.tau_ex_ );
  // P11ex_ = 1.0-h/tau_ex_;

  V_.P11in_ = std::exp( -h / P_.tau_in_ );
  // P11in_ = 1.0-h/tau_in_;

  V_.P22_ = std::exp( -h / P_.Tau_ );
  // P22_ = 1.0-h/Tau_;

  // these are determined according to a numeric stability criterion
  V_.P21ex_ = propagator_32( P_.tau_ex_, P_.Tau_, P_.C_, h );
  V_.P21in_ = propagator_32( P_.tau_in_, P_.Tau_, P_.C_, h );

  // P21ex_ = h/C_;
  // P21in_ = h/C_;

  V_.P20_ = P_.Tau_ / P_.C_ * ( 1.0 - V_.P22_ );
  // P20_ = h/C_;

  // t_ref_ specifies the length of the absolute refractory period as
  // a double in ms. The grid based iaf_psc_exp can only handle refractory
  // periods that are integer multiples of the computation step size (h).
  // To ensure consistency with the overall simulation scheme such conversion
  // should be carried out via objects of class nest::Time. The conversion
  // requires 2 steps:
  //     1. A time object r is constructed, defining representation of
  //        t_ref_ in tics. This representation is then converted to computation
  //        time steps again by a strategy defined by class nest::Time.
  //     2. The refractory time in units of steps is read out get_steps(), a
  //        member function of class nest::Time.
  //
  // Choosing a t_ref_ that is not an integer multiple of the computation time
  // step h will lead to accurate (up to the resolution h) and self-consistent
  // results. However, a neuron model capable of operating with real valued
  // spike time may exhibit a different effective refractory time.

  V_.RefractoryCounts_ = Time( Time::ms( P_.t_ref_ ) ).get_steps();
  // since t_ref_ >= 0, this can only fail in error
  assert( V_.RefractoryCounts_ >= 0 );

<<<<<<< HEAD
  V_.rng_ = kernel().rng_manager.get_rng( get_thread() );
=======
  if ( time_driven_ )
  {
    const size_t buffer_size = kernel().connection_manager.get_min_delay();
    activity_.resize( buffer_size );
    reset_activity_();
  }
>>>>>>> 911e1834
}

void
nest::iaf_psc_exp::update( const Time& origin, const long from, const long to )
{
  assert(
    to >= 0 && ( delay ) from < kernel().connection_manager.get_min_delay() );
  assert( from < to );

<<<<<<< HEAD
  const double h = Time::get_resolution().get_ms();
=======
  if ( time_driven_ )
  {
    reset_activity_();
  }
>>>>>>> 911e1834

  // evolve from timestep 'from' to timestep 'to' with steps of h each
  for ( long lag = from; lag < to; ++lag )
  {
    if ( S_.r_ref_ == 0 ) // neuron not refractory, so evolve V
    {
      S_.V_m_ = S_.V_m_ * V_.P22_ + S_.i_syn_ex_ * V_.P21ex_
        + S_.i_syn_in_ * V_.P21in_ + ( P_.I_e_ + S_.i_0_ ) * V_.P20_;
    }
    else
    {
      --S_.r_ref_;
    } // neuron is absolute refractory

    // exponential decaying PSCs
    S_.i_syn_ex_ *= V_.P11ex_;
    S_.i_syn_in_ *= V_.P11in_;

    // add evolution of presynaptic input current
    S_.i_syn_ex_ += ( 1. - V_.P11ex_ ) * S_.i_1_;

    // the spikes arriving at T+1 have an immediate effect on the state of the
    // neuron

    V_.weighted_spikes_ex_ = B_.spikes_ex_.get_value( lag );
    V_.weighted_spikes_in_ = B_.spikes_in_.get_value( lag );

    S_.i_syn_ex_ += V_.weighted_spikes_ex_;
    S_.i_syn_in_ += V_.weighted_spikes_in_;

    if ( ( P_.delta_ < 1e-10 and S_.V_m_ >= P_.Theta_ ) // deterministic threshold crossing
         or ( P_.delta_ > 1e-10 and V_.rng_->drand() < phi_() * h * 1e-3 ) ) // stochastic threshold crossing
    {
      S_.r_ref_ = V_.RefractoryCounts_;
      S_.V_m_ = P_.V_reset_;

      set_spiketime( Time::step( origin.get_steps() + lag + 1 ) );

      if ( time_driven_ )
      {
        set_activity_( lag );
      }

      SpikeEvent se;
      kernel().event_delivery_manager.send( *this, se, lag );
    }

    // set new input current
    S_.i_0_ = B_.currents_[ 0 ].get_value( lag );
    S_.i_1_ = B_.currents_[ 1 ].get_value( lag );

    // log state data
    B_.logger_.record_data( origin.get_steps() + lag );
  }

  if ( time_driven_ )
  {
    TimeDrivenSpikeEvent e;
    e.set_coeffarray( activity_ );
    kernel().event_delivery_manager.send_secondary( *this, e );
  }
}

void
nest::iaf_psc_exp::handle( SpikeEvent& e )
{
  assert( e.get_delay_steps() > 0 );

  if ( e.get_weight() >= 0.0 )
  {
    B_.spikes_ex_.add_value( e.get_rel_delivery_steps(
                               kernel().simulation_manager.get_slice_origin() ),
      e.get_weight() * e.get_multiplicity() );
  }
  else
  {
    B_.spikes_in_.add_value( e.get_rel_delivery_steps(
                               kernel().simulation_manager.get_slice_origin() ),
      e.get_weight() * e.get_multiplicity() );
  }
}

void
nest::iaf_psc_exp::handle( CurrentEvent& e )
{
  assert( e.get_delay_steps() > 0 );

  const double c = e.get_current();
  const double w = e.get_weight();

  // add weighted current; HEP 2002-10-04
  if ( 0 == e.get_rport() )
  {
    B_.currents_[ 0 ].add_value(
      e.get_rel_delivery_steps(
        kernel().simulation_manager.get_slice_origin() ),
      w * c );
  }
  if ( 1 == e.get_rport() )
  {
    B_.currents_[ 1 ].add_value(
      e.get_rel_delivery_steps(
        kernel().simulation_manager.get_slice_origin() ),
      w * c );
  }
}

void
nest::iaf_psc_exp::handle( DataLoggingRequest& e )
{
  B_.logger_.handle( e );
}

void
nest::iaf_psc_exp::handle( TimeDrivenSpikeEvent& e )
{
  assert( e.get_delay_steps() > 0 );
  assert( time_driven_ );

  const delay d = e.get_delay_steps();

  size_t lag = 0;
  std::vector< unsigned int >::iterator it = e.begin();
  // The call to get_coeffvalue( it ) in this loop also advances the iterator it
  while ( it != e.end() )
  {
    const unsigned int v = e.get_coeffvalue( it );
    if ( v > 0 )
    {
      if ( e.get_weight() >= 0.0 )
      {
        B_.spikes_ex_.add_value( d + lag, e.get_weight() );
      }
      else
      {
        B_.spikes_in_.add_value( d + lag, e.get_weight() );
      }
    }
    ++lag;
  }
}<|MERGE_RESOLUTION|>--- conflicted
+++ resolved
@@ -310,16 +310,14 @@
   // since t_ref_ >= 0, this can only fail in error
   assert( V_.RefractoryCounts_ >= 0 );
 
-<<<<<<< HEAD
-  V_.rng_ = kernel().rng_manager.get_rng( get_thread() );
-=======
   if ( time_driven_ )
   {
     const size_t buffer_size = kernel().connection_manager.get_min_delay();
     activity_.resize( buffer_size );
     reset_activity_();
   }
->>>>>>> 911e1834
+
+  V_.rng_ = kernel().rng_manager.get_rng( get_thread() );
 }
 
 void
@@ -329,14 +327,12 @@
     to >= 0 && ( delay ) from < kernel().connection_manager.get_min_delay() );
   assert( from < to );
 
-<<<<<<< HEAD
   const double h = Time::get_resolution().get_ms();
-=======
+
   if ( time_driven_ )
   {
     reset_activity_();
   }
->>>>>>> 911e1834
 
   // evolve from timestep 'from' to timestep 'to' with steps of h each
   for ( long lag = from; lag < to; ++lag )
