/*
 *  sinusoidal_gamma_generator.cpp
 *
 *  This file is part of NEST.
 *
 *  Copyright (C) 2004 The NEST Initiative
 *
 *  NEST is free software: you can redistribute it and/or modify
 *  it under the terms of the GNU General Public License as published by
 *  the Free Software Foundation, either version 2 of the License, or
 *  (at your option) any later version.
 *
 *  NEST is distributed in the hope that it will be useful,
 *  but WITHOUT ANY WARRANTY; without even the implied warranty of
 *  MERCHANTABILITY or FITNESS FOR A PARTICULAR PURPOSE.  See the
 *  GNU General Public License for more details.
 *
 *  You should have received a copy of the GNU General Public License
 *  along with NEST.  If not, see <http://www.gnu.org/licenses/>.
 *
 */

#include "sinusoidal_gamma_generator.h"

#ifdef HAVE_GSL

#include "exceptions.h"
#include "network.h"
#include "dict.h"
#include "integerdatum.h"
#include "doubledatum.h"
#include "arraydatum.h"
#include "dictutils.h"
#include "numerics.h"
#include "universal_data_logger_impl.h"

#include <cmath>
#include <limits>

#include <gsl/gsl_sf_gamma.h>

namespace nest
{
RecordablesMap< sinusoidal_gamma_generator > sinusoidal_gamma_generator::recordablesMap_;

template <>
void
RecordablesMap< sinusoidal_gamma_generator >::create()
{
  insert_( names::rate, &sinusoidal_gamma_generator::get_rate_ );
}
}


nest::sinusoidal_gamma_generator::Parameters_::Parameters_()
<<<<<<< HEAD
  : om_( 0.0 )  // radian/s
  , phi_( 0.0 ) // radian
  , order_( 1.0 )
  , dc_( 0.0 ) // spikes/s
  , ac_( 0.0 ) // spikes/s
=======
  : om_( 0.0 )  // radian/ms
  , phi_( 0.0 ) // radian
  , order_( 1.0 )
  , rate_( 0.0 )      // spikes/ms
  , amplitude_( 0.0 ) // spikes/ms
>>>>>>> b2641124
  , individual_spike_trains_( true )
  , num_trains_( 0 )
{
}

nest::sinusoidal_gamma_generator::Parameters_::Parameters_( const Parameters_& p )
  : om_( p.om_ )
  , phi_( p.phi_ )
  , order_( p.order_ )
  , rate_( p.rate_ )
  , amplitude_( p.amplitude_ )
  , individual_spike_trains_( p.individual_spike_trains_ )
  , num_trains_( p.num_trains_ )
{
}

nest::sinusoidal_gamma_generator::Parameters_& nest::sinusoidal_gamma_generator::Parameters_::
operator=( const Parameters_& p )
{
  if ( this == &p )
    return *this;

  om_ = p.om_;
  phi_ = p.phi_;
  order_ = p.order_;
  rate_ = p.rate_;
  amplitude_ = p.amplitude_;
  individual_spike_trains_ = p.individual_spike_trains_;
  num_trains_ = p.num_trains_;

  return *this;
}

nest::sinusoidal_gamma_generator::State_::State_()
  : rate_( 0 )
{
}


nest::sinusoidal_gamma_generator::Buffers_::Buffers_( sinusoidal_gamma_generator& n )
  : logger_( n )
  , t0_ms_()
  , // will be set in init_buffers_
  Lambda_t0_()
  ,               // will be set in init_buffers_
  P_prev_( n.P_ ) // when creating Buffer, base on current parameters
{
}

nest::sinusoidal_gamma_generator::Buffers_::Buffers_( const Buffers_& b,
  sinusoidal_gamma_generator& n )
  : logger_( n )
  , t0_ms_( b.t0_ms_ )
  , Lambda_t0_( b.Lambda_t0_ )
  , P_prev_( b.P_prev_ )
{
}

/* ----------------------------------------------------------------
 * Parameter extraction and manipulation functions
 * ---------------------------------------------------------------- */

void
nest::sinusoidal_gamma_generator::Parameters_::get( DictionaryDatum& d ) const
{
  ( *d )[ names::rate ] = rate_ * 1000.0;
  ( *d )[ names::frequency ] = om_ / ( 2.0 * numerics::pi / 1000.0 );
  ( *d )[ names::phase ] = 180.0 / numerics::pi * phi_;
  ( *d )[ names::amplitude ] = amplitude_ * 1000.0;
  ( *d )[ names::order ] = order_;
  ( *d )[ names::individual_spike_trains ] = individual_spike_trains_;
}

void
nest::sinusoidal_gamma_generator::State_::get( DictionaryDatum& ) const
{
}

void
nest::sinusoidal_gamma_generator::Parameters_::set( const DictionaryDatum& d,
  const sinusoidal_gamma_generator& n )
{
  if ( not n.is_model_prototype() && d->known( names::individual_spike_trains ) )
    throw BadProperty(
      "The individual_spike_trains property can only be set as"
      " a model default using SetDefaults or upon CopyModel." );

  if ( updateValue< bool >( d, names::individual_spike_trains, individual_spike_trains_ ) )
  {
    // this can happen only on model prototypes
    if ( individual_spike_trains_ )
      num_trains_ = 0; // will be counted up as connections are made
    else
      num_trains_ = 1; // fixed
  }

  if ( updateValue< double_t >( d, names::frequency, om_ ) )
    om_ *= 2.0 * numerics::pi / 1000.0;

  if ( updateValue< double_t >( d, names::phase, phi_ ) )
    phi_ *= numerics::pi / 180.0;

  if ( updateValue< double_t >( d, names::order, order_ ) )
  {
    if ( order_ < 1.0 )
      throw BadProperty( "The gamma order must be at least 1." );
  }

  /* The *_unscaled variables here are introduced to avoid spurious
     floating-point comparison issues under 32-bit Linux.
  */
  double dc_unscaled = 1e3 * rate_;
  if ( updateValue< double_t >( d, names::rate, dc_unscaled ) )
    rate_ = 1e-3 * dc_unscaled; // scale to 1/ms

  double ac_unscaled = 1e3 * amplitude_;
  if ( updateValue< double_t >( d, names::amplitude, ac_unscaled ) )
    amplitude_ = 1e-3 * ac_unscaled; // scale to 1/ms

  if ( not( 0.0 <= ac_unscaled and ac_unscaled <= dc_unscaled ) )
    throw BadProperty( "Rate parameters must fulfill 0 <= amplitude <= rate." );
}


/* ----------------------------------------------------------------
 * Default and copy constructor for node
 * ---------------------------------------------------------------- */

nest::sinusoidal_gamma_generator::sinusoidal_gamma_generator()
  : Node()
  , device_()
  , P_()
  , S_()
  , B_( *this )
{
  recordablesMap_.create();
}

nest::sinusoidal_gamma_generator::sinusoidal_gamma_generator( const sinusoidal_gamma_generator& n )
  : Node( n )
  , device_( n.device_ )
  , P_( n.P_ )
  , S_( n.S_ )
  , B_( n.B_, *this )
{
}

/* ----------------------------------------------------------------
 * Node initialization functions
 * ---------------------------------------------------------------- */

void
nest::sinusoidal_gamma_generator::init_state_( const Node& proto )
{
  const sinusoidal_gamma_generator& pr = downcast< sinusoidal_gamma_generator >( proto );

  device_.init_state( pr.device_ );
  S_ = pr.S_;
}

void
nest::sinusoidal_gamma_generator::init_buffers_()
{
  device_.init_buffers();
  B_.logger_.reset();

  std::vector< double >( P_.num_trains_, network()->get_time().get_ms() ).swap( B_.t0_ms_ );
  std::vector< double >( P_.num_trains_, 0.0 ).swap( B_.Lambda_t0_ );
  B_.P_prev_ = P_;
}

// ----------------------------------------------------

inline nest::double_t
nest::sinusoidal_gamma_generator::deltaLambda_( const Parameters_& p,
  double_t t_a,
  double_t t_b ) const
{
  if ( t_a == t_b )
    return 0.0;

  double_t deltaLambda = p.order_ * p.rate_ * ( t_b - t_a );
  if ( std::abs( p.amplitude_ ) > 0 && std::abs( p.om_ ) > 0 )
    deltaLambda += -p.order_ * p.amplitude_ / p.om_
      * ( std::cos( p.om_ * t_b + p.phi_ ) - std::cos( p.om_ * t_a + p.phi_ ) );
  return deltaLambda;
}

// ----------------------------------------------------

void
nest::sinusoidal_gamma_generator::calibrate()
{
  B_.logger_.init(); // ensures initialization in case mm connected after Simulate
  device_.calibrate();

  V_.h_ = Time::get_resolution().get_ms();
  V_.rng_ = network()->get_rng( get_thread() );

  const double t_ms = network()->get_time().get_ms();

  // if new connections were created during simulation break, resize accordingly
  // this is a no-op if no new connections were created
  B_.t0_ms_.resize( P_.num_trains_, t_ms );
  B_.Lambda_t0_.resize( P_.num_trains_, 0.0 );

  // compute Lambda up to current time and store
  // this is a no-op for any new connections
  for ( size_t i = 0; i < P_.num_trains_; ++i )
  {
    B_.Lambda_t0_[ i ] += deltaLambda_( B_.P_prev_, B_.t0_ms_[ i ], t_ms );
    B_.t0_ms_[ i ] = t_ms;
  }
  B_.P_prev_ = P_;
}

double
nest::sinusoidal_gamma_generator::hazard_( port tgt_idx ) const
{
  // Note: We compute Lambda for the entire interval since the last spike/
  //       parameter change each time for better accuracy.
  const double_t Lambda =
    B_.Lambda_t0_[ tgt_idx ] + deltaLambda_( P_, B_.t0_ms_[ tgt_idx ], V_.t_ms_ );
  return V_.h_ * P_.order_ * S_.rate_ * std::pow( Lambda, P_.order_ - 1 ) * std::exp( -Lambda )
    / gsl_sf_gamma_inc( P_.order_, Lambda );
}

void
nest::sinusoidal_gamma_generator::update( Time const& origin, const long_t from, const long_t to )
{
  assert( to >= 0 && ( delay ) from < Scheduler::get_min_delay() );
  assert( from < to );

  for ( long_t lag = from; lag < to; ++lag )
  {
    const Time t = Time( Time::step( origin.get_steps() + lag + 1 ) );
    V_.t_ms_ = t.get_ms();
    V_.t_steps_ = t.get_steps();

    S_.rate_ = P_.rate_ + P_.amplitude_ * std::sin( P_.om_ * V_.t_ms_ + P_.phi_ );
    B_.logger_.record_data( origin.get_steps() + lag );

    // t_steps_-1 since t_steps is end of interval, while activity det by start
    if ( P_.num_trains_ > 0 && S_.rate_ > 0 && device_.is_active( Time::step( V_.t_steps_ - 1 ) ) )
    {
      if ( P_.individual_spike_trains_ )
      {
        DSSpikeEvent se;
        network()->send( *this, se, lag );
      }
      else
      {
        if ( V_.rng_->drand() < hazard_( 0 ) )
        {
          SpikeEvent se;
          network()->send( *this, se, lag );
          B_.t0_ms_[ 0 ] = V_.t_ms_;
          B_.Lambda_t0_[ 0 ] = 0;
        }
      }
    }
  }
}

void
nest::sinusoidal_gamma_generator::event_hook( DSSpikeEvent& e )
{
  // get port number --- see #737
  const port tgt_idx = e.get_port();
  assert( 0 <= tgt_idx && static_cast< size_t >( tgt_idx ) < B_.t0_ms_.size() );

  if ( V_.rng_->drand() < hazard_( tgt_idx ) )
  {
    e.get_receiver().handle( e );
    B_.t0_ms_[ tgt_idx ] = V_.t_ms_;
    B_.Lambda_t0_[ tgt_idx ] = 0;
  }
}

void
nest::sinusoidal_gamma_generator::handle( DataLoggingRequest& e )
{
  B_.logger_.handle( e );
}

#endif // HAVE_GSL<|MERGE_RESOLUTION|>--- conflicted
+++ resolved
@@ -53,19 +53,11 @@
 
 
 nest::sinusoidal_gamma_generator::Parameters_::Parameters_()
-<<<<<<< HEAD
-  : om_( 0.0 )  // radian/s
-  , phi_( 0.0 ) // radian
-  , order_( 1.0 )
-  , dc_( 0.0 ) // spikes/s
-  , ac_( 0.0 ) // spikes/s
-=======
   : om_( 0.0 )  // radian/ms
   , phi_( 0.0 ) // radian
   , order_( 1.0 )
   , rate_( 0.0 )      // spikes/ms
   , amplitude_( 0.0 ) // spikes/ms
->>>>>>> b2641124
   , individual_spike_trains_( true )
   , num_trains_( 0 )
 {
