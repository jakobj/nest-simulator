/*
 *  modelsmodule.cpp
 *
 *  This file is part of NEST.
 *
 *  Copyright (C) 2004 The NEST Initiative
 *
 *  NEST is free software: you can redistribute it and/or modify
 *  it under the terms of the GNU General Public License as published by
 *  the Free Software Foundation, either version 2 of the License, or
 *  (at your option) any later version.
 *
 *  NEST is distributed in the hope that it will be useful,
 *  but WITHOUT ANY WARRANTY; without even the implied warranty of
 *  MERCHANTABILITY or FITNESS FOR A PARTICULAR PURPOSE.  See the
 *  GNU General Public License for more details.
 *
 *  You should have received a copy of the GNU General Public License
 *  along with NEST.  If not, see <http://www.gnu.org/licenses/>.
 *
 */

/*
    This file is part of NEST.

    modelsmodule.cpp -- sets up the modeldict with all models included
    with the NEST distribution.

    Author(s):
    Marc-Oliver Gewaltig
    R"udiger Kupper
    Hans Ekkehard Plesser

    First Version: June 2006
*/

#include "modelsmodule.h"

// Includes from nestkernel
#include "genericmodel_impl.h"

// Generated includes:
#include "config.h"

// Neuron models
#include "aeif_cond_alpha.h"
#include "aeif_cond_alpha_multisynapse.h"
#include "aeif_cond_beta_multisynapse.h"
#include "aeif_cond_alpha_RK5.h"
#include "aeif_cond_exp.h"
#include "aeif_psc_alpha.h"
#include "aeif_psc_exp.h"
#include "aeif_psc_delta.h"
#include "aeif_psc_delta_clopath.h"
#include "amat2_psc_exp.h"
#include "erfc_neuron.h"
#include "gauss_rate.h"
#include "ginzburg_neuron.h"
#include "hh_cond_exp_traub.h"
#include "hh_cond_beta_gap_traub.h"
#include "hh_psc_alpha.h"
#include "hh_psc_alpha_clopath.h"
#include "hh_psc_alpha_gap.h"
#include "ht_neuron.h"
#include "iaf_chs_2007.h"
#include "iaf_chxk_2008.h"
#include "iaf_cond_alpha.h"
#include "iaf_cond_alpha_mc.h"
#include "iaf_cond_beta.h"
#include "iaf_cond_exp.h"
#include "iaf_cond_exp_sfa_rr.h"
#include "iaf_psc_alpha.h"
#include "iaf_psc_alpha_multisynapse.h"
#include "iaf_psc_delta.h"
#include "iaf_psc_exp.h"
#include "iaf_psc_exp_multisynapse.h"
#include "iaf_tum_2000.h"
#include "izhikevich.h"
#include "lin_rate.h"
#include "tanh_rate.h"
#include "threshold_lin_rate.h"
#include "mat2_psc_exp.h"
#include "mcculloch_pitts_neuron.h"
#include "parrot_neuron.h"
#include "pp_pop_psc_delta.h"
#include "pp_psc_delta.h"
#include "siegert_neuron.h"
#include "sigmoid_rate.h"
#include "sigmoid_rate_gg_1998.h"
#include "gif_psc_exp.h"
#include "gif_psc_exp_multisynapse.h"
#include "gif_cond_exp.h"
#include "gif_cond_exp_multisynapse.h"
#include "gif_pop_psc_exp.h"

// Stimulation devices
#include "ac_generator.h"
#include "dc_generator.h"
#include "gamma_sup_generator.h"
#include "mip_generator.h"
#include "noise_generator.h"
#include "poisson_generator.h"
#include "inhomogeneous_poisson_generator.h"
#include "ppd_sup_generator.h"
#include "pulsepacket_generator.h"
#include "sinusoidal_gamma_generator.h"
#include "sinusoidal_poisson_generator.h"
#include "spike_generator.h"
#include "step_current_generator.h"
#include "step_rate_generator.h"

// Recording devices
#include "correlation_detector.h"
#include "correlomatrix_detector.h"
#include "correlospinmatrix_detector.h"
#include "multimeter.h"
#include "spike_detector.h"
#include "spin_detector.h"
#include "weight_recorder.h"

#include "volume_transmitter.h"

// Prototypes for synapses
#include "bernoulli_connection.h"
#include "clopath_connection.h"
#include "common_synapse_properties.h"
#include "cont_delay_connection.h"
#include "cont_delay_connection_impl.h"
#include "diffusion_connection.h"
#include "gap_junction.h"
#include "ht_connection.h"
#include "quantal_stp_connection.h"
#include "quantal_stp_connection_impl.h"
#include "rate_connection_instantaneous.h"
#include "rate_connection_delayed.h"
#include "reward_stdp_sympy_connection.h"
#include "spike_dilutor.h"
#include "static_connection.h"
#include "static_connection_hom_w.h"
#include "stdp_connection.h"
#include "stdp_sympy_connection.h"
#include "stdp_connection_facetshw_hom.h"
#include "stdp_connection_facetshw_hom_impl.h"
#include "stdp_connection_hom.h"
#include "stdp_triplet_connection.h"
#include "stdp_dopa_connection.h"
#include "stdp_pl_connection_hom.h"
#include "tsodyks2_connection.h"
#include "tsodyks_connection.h"
#include "tsodyks_connection_hom.h"
#include "vogels_sprekeler_connection.h"

// Includes from nestkernel:
#include "common_synapse_properties.h"
#include "connector_model_impl.h"
#include "genericmodel.h"
#include "kernel_manager.h"
#include "model.h"
#include "model_manager_impl.h"
#include "target_identifier.h"

#ifdef HAVE_MUSIC
#include "music_event_in_proxy.h"
#include "music_event_out_proxy.h"
#include "music_cont_in_proxy.h"
#include "music_cont_out_proxy.h"
#include "music_message_in_proxy.h"
#endif

namespace nest
{
// At the time when ModelsModule is constructed, the SLI Interpreter
// must already be initialized. ModelsModule relies on the presence of
// the following SLI datastructures: Name, Dictionary
ModelsModule::ModelsModule()
{
}

ModelsModule::~ModelsModule()
{
}

const std::string
ModelsModule::name( void ) const
{
  return std::string(
    "NEST Standard Models Module" ); // Return name of the module
}

const std::string
ModelsModule::commandstring( void ) const
{
  // TODO: Move models-init.sli to sli_neuron....
  return std::string( "(models-init) run" );
}

//-------------------------------------------------------------------------------------

void
ModelsModule::init( SLIInterpreter* )
{
  // rate models with input noise
  kernel().model_manager.register_node_model< gauss_rate_ipn >(
    "gauss_rate_ipn" );
  kernel().model_manager.register_node_model< lin_rate_ipn >( "lin_rate_ipn" );
  kernel().model_manager.register_node_model< sigmoid_rate_ipn >(
    "sigmoid_rate_ipn" );
  kernel().model_manager.register_node_model< sigmoid_rate_gg_1998_ipn >(
    "sigmoid_rate_gg_1998_ipn" );
  kernel().model_manager.register_node_model< tanh_rate_ipn >(
    "tanh_rate_ipn" );
  kernel().model_manager.register_node_model< threshold_lin_rate_ipn >(
    "threshold_lin_rate_ipn" );

  // rate models with output noise
  kernel().model_manager.register_node_model< lin_rate_opn >( "lin_rate_opn" );
  kernel().model_manager.register_node_model< tanh_rate_opn >(
    "tanh_rate_opn" );
  kernel().model_manager.register_node_model< threshold_lin_rate_opn >(
    "threshold_lin_rate_opn" );

  // rate transformer nodes
  kernel().model_manager.register_node_model< rate_transformer_gauss >(
    "rate_transformer_gauss" );
  kernel().model_manager.register_node_model< rate_transformer_lin >(
    "rate_transformer_lin" );
  kernel().model_manager.register_node_model< rate_transformer_sigmoid >(
    "rate_transformer_sigmoid" );
  kernel()
    .model_manager.register_node_model< rate_transformer_sigmoid_gg_1998 >(
      "rate_transformer_sigmoid_gg_1998" );
  kernel().model_manager.register_node_model< rate_transformer_tanh >(
    "rate_transformer_tanh" );
  kernel().model_manager.register_node_model< rate_transformer_threshold_lin >(
    "rate_transformer_threshold_lin" );

  kernel().model_manager.register_node_model< iaf_chs_2007 >( "iaf_chs_2007" );
  kernel().model_manager.register_node_model< iaf_psc_alpha >(
    "iaf_psc_alpha" );
  kernel().model_manager.register_node_model< iaf_psc_alpha_multisynapse >(
    "iaf_psc_alpha_multisynapse" );
  kernel().model_manager.register_node_model< iaf_psc_delta >(
    "iaf_psc_delta" );
  kernel().model_manager.register_node_model< iaf_psc_exp >( "iaf_psc_exp" );
  kernel().model_manager.register_node_model< iaf_psc_exp_multisynapse >(
    "iaf_psc_exp_multisynapse" );
  kernel().model_manager.register_node_model< iaf_tum_2000 >( "iaf_tum_2000" );
  kernel().model_manager.register_node_model< amat2_psc_exp >(
    "amat2_psc_exp" );
  kernel().model_manager.register_node_model< mat2_psc_exp >( "mat2_psc_exp" );
  kernel().model_manager.register_node_model< parrot_neuron >(
    "parrot_neuron" );
  kernel().model_manager.register_node_model< pp_psc_delta >( "pp_psc_delta" );
  kernel().model_manager.register_node_model< pp_pop_psc_delta >(
    "pp_pop_psc_delta" );
  kernel().model_manager.register_node_model< gif_psc_exp >( "gif_psc_exp" );
  kernel().model_manager.register_node_model< gif_psc_exp_multisynapse >(
    "gif_psc_exp_multisynapse" );

  kernel().model_manager.register_node_model< ac_generator >( "ac_generator" );
  kernel().model_manager.register_node_model< dc_generator >( "dc_generator" );
  kernel().model_manager.register_node_model< spike_generator >(
    "spike_generator" );
  kernel().model_manager.register_node_model< inhomogeneous_poisson_generator >(
    "inhomogeneous_poisson_generator" );
  kernel().model_manager.register_node_model< poisson_generator >(
    "poisson_generator" );
  kernel().model_manager.register_node_model< pulsepacket_generator >(
    "pulsepacket_generator" );
  kernel().model_manager.register_node_model< noise_generator >(
    "noise_generator" );
  kernel().model_manager.register_node_model< step_current_generator >(
    "step_current_generator" );
  kernel().model_manager.register_node_model< step_rate_generator >(
    "step_rate_generator" );
  kernel().model_manager.register_node_model< mip_generator >(
    "mip_generator" );
  kernel().model_manager.register_node_model< sinusoidal_poisson_generator >(
    "sinusoidal_poisson_generator" );
  kernel().model_manager.register_node_model< ppd_sup_generator >(
    "ppd_sup_generator" );
  kernel().model_manager.register_node_model< gamma_sup_generator >(
    "gamma_sup_generator" );
  kernel().model_manager.register_node_model< erfc_neuron >( "erfc_neuron" );
  kernel().model_manager.register_node_model< ginzburg_neuron >(
    "ginzburg_neuron" );
  kernel().model_manager.register_node_model< mcculloch_pitts_neuron >(
    "mcculloch_pitts_neuron" );
  kernel().model_manager.register_node_model< izhikevich >( "izhikevich" );
  kernel().model_manager.register_node_model< spike_dilutor >(
    "spike_dilutor" );

  kernel().model_manager.register_node_model< spike_detector >(
    "spike_detector" );
  kernel().model_manager.register_node_model< weight_recorder >(
    "weight_recorder" );
  kernel().model_manager.register_node_model< spin_detector >(
    "spin_detector" );
  kernel().model_manager.register_node_model< Multimeter >( "multimeter" );
  kernel().model_manager.register_node_model< correlation_detector >(
    "correlation_detector" );
  kernel().model_manager.register_node_model< correlomatrix_detector >(
    "correlomatrix_detector" );
  kernel().model_manager.register_node_model< correlospinmatrix_detector >(
    "correlospinmatrix_detector" );
  kernel().model_manager.register_node_model< volume_transmitter >(
    "volume_transmitter" );

  // Create voltmeter as a multimeter pre-configured to record V_m.
  /** @BeginDocumentation
  Name: voltmeter - Device to record membrane potential from neurons.
  Synopsis: voltmeter Create

  Description:
  A voltmeter records the membrane potential (V_m) of connected nodes
  to memory, file or stdout.

  By default, voltmeters record values once per ms. Set the parameter
  /interval to change this. The recording interval cannot be smaller
  than the resolution.

  Results are returned in the /events entry of the status dictionary,
  which contains membrane potential as vector /V_m and pertaining
  times as vector /times and node GIDs as /senders, if /withtime and
  /withgid are set, respectively.

  Accumulator mode:
  Voltmeter can operate in accumulator mode. In this case, values for all
  recorded variables are added across all recorded nodes (but kept separate in
  time). This can be useful to record average membrane potential in a
  population.

  To activate accumulator mode, either set /to_accumulator to true, or set
  /record_to [ /accumulator ].  In accumulator mode, you cannot record to file,
  to memory, to screen, with GID or with weight. You must activate accumulator
  mode before simulating. Accumulator data is never written to file. You must
  extract it from the device using GetStatus.

  Remarks:
   - The voltmeter model is implemented as a multimeter preconfigured to
     record /V_m.
   - The set of variables to record and the recording interval must be set
     BEFORE the voltmeter is connected to any node, and cannot be changed
     afterwards.
   - A voltmeter cannot be frozen.
   - If you record with voltmeter in accumulator mode and some of the nodes
     you record from are frozen and others are not, data will only be collected
     from the unfrozen nodes. Most likely, this will lead to confusing results,
     so you should not use voltmeter with frozen nodes.

  Parameters:
       The following parameter can be set in the status dictionary:
       interval     double - Recording interval in ms

  Examples:
  SLI ] /iaf_cond_alpha Create /n Set
  SLI ] /voltmeter Create /vm Set
  SLI ] vm << /interval 0.5 >> SetStatus
  SLI ] vm n Connect
  SLI ] 10 Simulate
  SLI ] vm /events get info
  --------------------------------------------------
  Name                     Type                Value
  --------------------------------------------------
  senders                  intvectortype       <intvectortype>
  times                    doublevectortype    <doublevectortype>
  V_m                      doublevectortype    <doublevectortype>
  --------------------------------------------------
  Total number of entries: 3


  Sends: DataLoggingRequest

  SeeAlso: Device, RecordingDevice, multimeter
  */
  DictionaryDatum vmdict = DictionaryDatum( new Dictionary );
  ArrayDatum ad;
  ad.push_back( LiteralDatum( names::V_m.toString() ) );
  ( *vmdict )[ names::record_from ] = ad;
  const Name name = "voltmeter";
  kernel().model_manager.register_preconf_node_model< Multimeter >(
    name, vmdict, false );

#ifdef HAVE_GSL
  kernel().model_manager.register_node_model< iaf_chxk_2008 >(
    "iaf_chxk_2008" );
  kernel().model_manager.register_node_model< iaf_cond_alpha >(
    "iaf_cond_alpha" );
  kernel().model_manager.register_node_model< iaf_cond_beta >(
    "iaf_cond_beta" );
  kernel().model_manager.register_node_model< iaf_cond_exp >( "iaf_cond_exp" );
  kernel().model_manager.register_node_model< iaf_cond_exp_sfa_rr >(
    "iaf_cond_exp_sfa_rr" );
  kernel().model_manager.register_node_model< iaf_cond_alpha_mc >(
    "iaf_cond_alpha_mc" );
  kernel().model_manager.register_node_model< hh_cond_beta_gap_traub >(
    "hh_cond_beta_gap_traub" );
  kernel().model_manager.register_node_model< hh_psc_alpha >( "hh_psc_alpha" );
  kernel().model_manager.register_node_model< hh_psc_alpha_clopath >(
    "hh_psc_alpha_clopath" );
  kernel().model_manager.register_node_model< hh_psc_alpha_gap >(
    "hh_psc_alpha_gap" );
  kernel().model_manager.register_node_model< hh_cond_exp_traub >(
    "hh_cond_exp_traub" );
  kernel().model_manager.register_node_model< sinusoidal_gamma_generator >(
    "sinusoidal_gamma_generator" );
  kernel().model_manager.register_node_model< gif_cond_exp >( "gif_cond_exp" );
  kernel().model_manager.register_node_model< gif_cond_exp_multisynapse >(
    "gif_cond_exp_multisynapse" );
  kernel().model_manager.register_node_model< gif_pop_psc_exp >(
    "gif_pop_psc_exp" );

  kernel().model_manager.register_node_model< aeif_psc_delta_clopath >(
    "aeif_psc_delta_clopath" );
  kernel().model_manager.register_node_model< aeif_cond_alpha >(
    "aeif_cond_alpha" );
  kernel().model_manager.register_node_model< aeif_cond_exp >(
    "aeif_cond_exp" );
  kernel().model_manager.register_node_model< aeif_psc_alpha >(
    "aeif_psc_alpha" );
  kernel().model_manager.register_node_model< aeif_psc_exp >( "aeif_psc_exp" );
  kernel().model_manager.register_node_model< aeif_psc_delta >(
    "aeif_psc_delta" );
  kernel().model_manager.register_node_model< ht_neuron >( "ht_neuron" );
  kernel().model_manager.register_node_model< aeif_cond_beta_multisynapse >(
    "aeif_cond_beta_multisynapse" );
  kernel().model_manager.register_node_model< aeif_cond_alpha_multisynapse >(
    "aeif_cond_alpha_multisynapse" );
  kernel().model_manager.register_node_model< siegert_neuron >(
    "siegert_neuron" );
#endif

  // This version of the AdEx model does not depend on GSL.
  kernel().model_manager.register_node_model< aeif_cond_alpha_RK5 >(
    "aeif_cond_alpha_RK5",
    /*private_model*/ false,
    /*deprecation_info*/ "NEST 3.0" );

#ifdef HAVE_MUSIC
  //// proxies for inter-application communication using MUSIC
  kernel().model_manager.register_node_model< music_event_in_proxy >(
    "music_event_in_proxy" );
  kernel().model_manager.register_node_model< music_event_out_proxy >(
    "music_event_out_proxy" );
  kernel().model_manager.register_node_model< music_cont_in_proxy >(
    "music_cont_in_proxy" );
  kernel().model_manager.register_node_model< music_cont_out_proxy >(
    "music_cont_out_proxy" );
  kernel().model_manager.register_node_model< music_message_in_proxy >(
    "music_message_in_proxy" );
#endif

  // register synapses

  /** @BeginDocumentation
     Name: static_synapse_hpc - Variant of static_synapse with low memory
     consumption.

     Description:
     hpc synapses store the target neuron in form of a 2 Byte index instead of
     an 8 Byte pointer. This limits the number of thread local neurons to
     65,536. No support for different receptor types. Otherwise identical to
     static_synapse.

     SeeAlso: synapsedict, static_synapse
  */
  kernel()
    .model_manager
    .register_connection_model< StaticConnection< TargetIdentifierPtrRport > >(
      "static_synapse" );
  kernel()
    .model_manager
    .register_connection_model< StaticConnection< TargetIdentifierIndex > >(
      "static_synapse_hpc" );


  /** @BeginDocumentation
     Name: static_synapse_hom_w_hpc - Variant of static_synapse_hom_w with low
     memory consumption.
     SeeAlso: synapsedict, static_synapse_hom_w, static_synapse_hpc
  */
  kernel()
    .model_manager
    .register_connection_model< StaticConnectionHomW< TargetIdentifierPtrRport > >(
      "static_synapse_hom_w" );
  kernel()
    .model_manager
    .register_connection_model< StaticConnectionHomW< TargetIdentifierIndex > >(
      "static_synapse_hom_w_hpc" );

  /** @BeginDocumentation
     Name: gap_junction - Connection model for gap junctions.
     SeeAlso: synapsedict
  */
  kernel()
    .model_manager
    .register_secondary_connection_model< GapJunction< TargetIdentifierPtrRport > >(
      "gap_junction",
      /*has_delay=*/false,
      /*requires_symmetric=*/true,
      /*supports_wfr=*/true );
  kernel()
    .model_manager
    .register_secondary_connection_model< RateConnectionInstantaneous< TargetIdentifierPtrRport > >(
      "rate_connection_instantaneous",
      /*has_delay=*/false,
      /*requires_symmetric=*/false,
      /*supports_wfr=*/true );
  kernel()
    .model_manager
    .register_secondary_connection_model< RateConnectionDelayed< TargetIdentifierPtrRport > >(
      "rate_connection_delayed",
      /*has_delay=*/true,
      /*requires_symmetric=*/false,
      /*supports_wfr=*/false );
  kernel()
    .model_manager
    .register_secondary_connection_model< DiffusionConnection< TargetIdentifierPtrRport > >(
      "diffusion_connection",
      /*has_delay=*/false,
      /*requires_symmetric=*/false,
      /*supports_wfr=*/true );


  /** @BeginDocumentation
     Name: stdp_synapse_hpc - Variant of stdp_synapse with low memory
     consumption.
     SeeAlso: synapsedict, stdp_synapse, static_synapse_hpc
  */
  kernel()
    .model_manager
    .register_connection_model< STDPConnection< TargetIdentifierPtrRport > >(
      "stdp_synapse" );
  kernel()
    .model_manager
    .register_connection_model< STDPConnection< TargetIdentifierIndex > >(
      "stdp_synapse_hpc" );

  kernel()
    .model_manager
<<<<<<< HEAD
    .register_connection_model< STDPSympyConnection< TargetIdentifierPtrRport > >(
      "stdp_sympy_synapse" );

  kernel()
    .model_manager
    .register_connection_model< RewardSTDPSympyConnection< TargetIdentifierPtrRport > >(
      "reward_stdp_sympy_synapse" );
=======
    .register_connection_model< ClopathConnection< TargetIdentifierPtrRport > >(
      "clopath_synapse",
      /*requires_symmetric=*/false,
      /*requires_clopath_archiving=*/true );
>>>>>>> 3c6f0f33

  /** @BeginDocumentation
     Name: stdp_pl_synapse_hom_hpc - Variant of stdp_pl_synapse_hom with low
     memory consumption.
     SeeAlso: synapsedict, stdp_pl_synapse_hom, static_synapse_hpc
  */
  kernel()
    .model_manager
    .register_connection_model< STDPPLConnectionHom< TargetIdentifierPtrRport > >(
      "stdp_pl_synapse_hom" );
  kernel()
    .model_manager
    .register_connection_model< STDPPLConnectionHom< TargetIdentifierIndex > >(
      "stdp_pl_synapse_hom_hpc" );


  /** @BeginDocumentation
     Name: stdp_triplet_synapse_hpc - Variant of stdp_triplet_synapse with low
     memory consumption.
     SeeAlso: synapsedict, stdp_synapse, static_synapse_hpc
  */
  kernel()
    .model_manager
    .register_connection_model< STDPTripletConnection< TargetIdentifierPtrRport > >(
      "stdp_triplet_synapse" );
  kernel()
    .model_manager
    .register_connection_model< STDPTripletConnection< TargetIdentifierIndex > >(
      "stdp_triplet_synapse_hpc" );


  /** @BeginDocumentation
     Name: quantal_stp_synapse_hpc - Variant of quantal_stp_synapse with low
     memory consumption.
     SeeAlso: synapsedict, quantal_stp_synapse, static_synapse_hpc
  */
  kernel()
    .model_manager
    .register_connection_model< Quantal_StpConnection< TargetIdentifierPtrRport > >(
      "quantal_stp_synapse" );
  kernel()
    .model_manager
    .register_connection_model< Quantal_StpConnection< TargetIdentifierIndex > >(
      "quantal_stp_synapse_hpc" );


  /** @BeginDocumentation
     Name: stdp_synapse_hom_hpc - Variant of quantal_stp_synapse with low memory
     consumption.
     SeeAlso: synapsedict, stdp_synapse_hom, static_synapse_hpc
  */
  kernel()
    .model_manager
    .register_connection_model< STDPConnectionHom< TargetIdentifierPtrRport > >(
      "stdp_synapse_hom" );
  kernel()
    .model_manager
    .register_connection_model< STDPConnectionHom< TargetIdentifierIndex > >(
      "stdp_synapse_hom_hpc" );


  /** @BeginDocumentation
     Name: stdp_facetshw_synapse_hom_hpc - Variant of stdp_facetshw_synapse_hom
     with low memory consumption.
     SeeAlso: synapsedict, stdp_facetshw_synapse_hom, static_synapse_hpc
  */
  kernel()
    .model_manager
    .register_connection_model< STDPFACETSHWConnectionHom< TargetIdentifierPtrRport > >(
      "stdp_facetshw_synapse_hom" );
  kernel()
    .model_manager
    .register_connection_model< STDPFACETSHWConnectionHom< TargetIdentifierIndex > >(
      "stdp_facetshw_synapse_hom_hpc" );


  /** @BeginDocumentation
     Name: cont_delay_synapse_hpc - Variant of cont_delay_synapse with low
     memory consumption.
     SeeAlso: synapsedict, cont_delay_synapse, static_synapse_hpc
  */
  kernel()
    .model_manager
    .register_connection_model< ContDelayConnection< TargetIdentifierPtrRport > >(
      "cont_delay_synapse" );
  kernel()
    .model_manager
    .register_connection_model< ContDelayConnection< TargetIdentifierIndex > >(
      "cont_delay_synapse_hpc" );


  /** @BeginDocumentation
     Name: tsodyks_synapse_hpc - Variant of tsodyks_synapse with low memory
     consumption.
     SeeAlso: synapsedict, tsodyks_synapse, static_synapse_hpc
  */
  kernel()
    .model_manager
    .register_connection_model< TsodyksConnection< TargetIdentifierPtrRport > >(
      "tsodyks_synapse" );
  kernel()
    .model_manager
    .register_connection_model< TsodyksConnection< TargetIdentifierIndex > >(
      "tsodyks_synapse_hpc" );


  /** @BeginDocumentation
     Name: tsodyks_synapse_hom_hpc - Variant of tsodyks_synapse_hom with low
     memory consumption.
     SeeAlso: synapsedict, tsodyks_synapse_hom, static_synapse_hpc
  */
  kernel()
    .model_manager
    .register_connection_model< TsodyksConnectionHom< TargetIdentifierPtrRport > >(
      "tsodyks_synapse_hom" );
  kernel()
    .model_manager
    .register_connection_model< TsodyksConnectionHom< TargetIdentifierIndex > >(
      "tsodyks_synapse_hom_hpc" );


  /** @BeginDocumentation
     Name: tsodyks2_synapse_hpc - Variant of tsodyks2_synapse with low memory
     consumption.
     SeeAlso: synapsedict, tsodyks2_synapse, static_synapse_hpc
  */
  kernel()
    .model_manager
    .register_connection_model< Tsodyks2Connection< TargetIdentifierPtrRport > >(
      "tsodyks2_synapse" );
  kernel()
    .model_manager
    .register_connection_model< Tsodyks2Connection< TargetIdentifierIndex > >(
      "tsodyks2_synapse_hpc" );


  /** @BeginDocumentation
     Name: ht_synapse_hpc - Variant of ht_synapse with low memory consumption.
     SeeAlso: synapsedict, ht_synapse, static_synapse_hpc
  */
  kernel()
    .model_manager
    .register_connection_model< HTConnection< TargetIdentifierPtrRport > >(
      "ht_synapse" );
  kernel()
    .model_manager
    .register_connection_model< HTConnection< TargetIdentifierIndex > >(
      "ht_synapse_hpc" );


  /** @BeginDocumentation
     Name: stdp_dopamine_synapse_hpc - Variant of stdp_dopamine_synapse with low
     memory consumption.
     SeeAlso: synapsedict, stdp_dopamine_synapse, static_synapse_hpc
  */
  kernel()
    .model_manager
    .register_connection_model< STDPDopaConnection< TargetIdentifierPtrRport > >(
      "stdp_dopamine_synapse" );
  kernel()
    .model_manager
    .register_connection_model< STDPDopaConnection< TargetIdentifierIndex > >(
      "stdp_dopamine_synapse_hpc" );

  /** @BeginDocumentation
     Name: vogels_sprekeler_synapse_hpc - Variant of vogels_sprekeler_synapse
     with low memory
     consumption.
     SeeAlso: synapsedict, vogels_sprekeler_synapse
  */
  kernel()
    .model_manager
    .register_connection_model< VogelsSprekelerConnection< TargetIdentifierPtrRport > >(
      "vogels_sprekeler_synapse" );
  kernel()
    .model_manager
    .register_connection_model< VogelsSprekelerConnection< TargetIdentifierIndex > >(
      "vogels_sprekeler_synapse_hpc" );

  /** @BeginDocumentation
     Name: bernoulli_synapse - Static synapse with stochastic transmission
     SeeAlso: synapsedict, static_synapse, static_synapse_hom_w
  */
  kernel()
    .model_manager
    .register_connection_model< BernoulliConnection< TargetIdentifierPtrRport > >(
      "bernoulli_synapse" );
}

} // namespace nest<|MERGE_RESOLUTION|>--- conflicted
+++ resolved
@@ -107,7 +107,6 @@
 #include "sinusoidal_poisson_generator.h"
 #include "spike_generator.h"
 #include "step_current_generator.h"
-#include "step_rate_generator.h"
 
 // Recording devices
 #include "correlation_detector.h"
@@ -122,7 +121,6 @@
 
 // Prototypes for synapses
 #include "bernoulli_connection.h"
-#include "clopath_connection.h"
 #include "common_synapse_properties.h"
 #include "cont_delay_connection.h"
 #include "cont_delay_connection_impl.h"
@@ -133,12 +131,10 @@
 #include "quantal_stp_connection_impl.h"
 #include "rate_connection_instantaneous.h"
 #include "rate_connection_delayed.h"
-#include "reward_stdp_sympy_connection.h"
 #include "spike_dilutor.h"
 #include "static_connection.h"
 #include "static_connection_hom_w.h"
 #include "stdp_connection.h"
-#include "stdp_sympy_connection.h"
 #include "stdp_connection_facetshw_hom.h"
 #include "stdp_connection_facetshw_hom_impl.h"
 #include "stdp_connection_hom.h"
@@ -538,7 +534,6 @@
 
   kernel()
     .model_manager
-<<<<<<< HEAD
     .register_connection_model< STDPSympyConnection< TargetIdentifierPtrRport > >(
       "stdp_sympy_synapse" );
 
@@ -546,12 +541,13 @@
     .model_manager
     .register_connection_model< RewardSTDPSympyConnection< TargetIdentifierPtrRport > >(
       "reward_stdp_sympy_synapse" );
-=======
+
+  kernel()
+    .model_manager
     .register_connection_model< ClopathConnection< TargetIdentifierPtrRport > >(
       "clopath_synapse",
       /*requires_symmetric=*/false,
       /*requires_clopath_archiving=*/true );
->>>>>>> 3c6f0f33
 
   /** @BeginDocumentation
      Name: stdp_pl_synapse_hom_hpc - Variant of stdp_pl_synapse_hom with low
