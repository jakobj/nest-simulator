/*
 *  connection_manager.h
 *
 *  This file is part of NEST.
 *
 *  Copyright (C) 2004 The NEST Initiative
 *
 *  NEST is free software: you can redistribute it and/or modify
 *  it under the terms of the GNU General Public License as published by
 *  the Free Software Foundation, either version 2 of the License, or
 *  (at your option) any later version.
 *
 *  NEST is distributed in the hope that it will be useful,
 *  but WITHOUT ANY WARRANTY; without even the implied warranty of
 *  MERCHANTABILITY or FITNESS FOR A PARTICULAR PURPOSE.  See the
 *  GNU General Public License for more details.
 *
 *  You should have received a copy of the GNU General Public License
 *  along with NEST.  If not, see <http://www.gnu.org/licenses/>.
 *
 */

#ifndef CONNECTION_MANAGER_H
#define CONNECTION_MANAGER_H

// C++ includes:
#include <string>
#include <vector>

// Includes from libnestutil:
#include "manager_interface.h"

// Includes from nestkernel:
#include "conn_builder.h"
#include "connection_id.h"
#include "connector_base.h"
#include "gid_collection.h"
#include "nest_time.h"
#include "nest_timeconverter.h"
#include "nest_types.h"
#include "source_table.h"
#include "target_table.h"
#include "target_table_devices.h"

// Includes from sli:
#include "arraydatum.h"
#include "dict.h"
#include "dictdatum.h"

namespace nest
{
class GenericConnBuilderFactory;
class spikecounter;
class Node;
class Subnet;
class Event;
class SecondaryEvent;
class DelayChecker;
class GrowthCurve;
class SpikeData;

class ConnectionManager : public ManagerInterface
{
  friend class SimulationManager; // update_delay_extrema_
public:
  ConnectionManager();
  virtual ~ConnectionManager();

  virtual void initialize();
  virtual void finalize();

  virtual void set_status( const DictionaryDatum& );
  virtual void get_status( DictionaryDatum& );

  DictionaryDatum& get_connruledict();

  void compute_target_data_buffer_size();
  void compute_compressed_secondary_recv_buffer_positions( const thread tid );

  /**
   * Add a connectivity rule, i.e. the respective ConnBuilderFactory.
   */
  template < typename ConnBuilder >
  void register_conn_builder( const std::string& name );

  ConnBuilder* get_conn_builder( const std::string& name,
    const GIDCollection& sources,
    const GIDCollection& targets,
    const DictionaryDatum& conn_spec,
    const DictionaryDatum& syn_spec );

  /**
   * Create connections.
   */
  void connect( const GIDCollection&,
    const GIDCollection&,
    const DictionaryDatum&,
    const DictionaryDatum& );

  /**
   * Connect two nodes. The source node is defined by its global ID.
   * The target node is defined by the node. The connection is
   * established on the thread/process that owns the target node.
   *
   * The parameters delay and weight have the default value numerics::nan.
   * numerics::nan is a special value, which describes double values that
   * are not a number. If delay or weight is omitted in a connect call,
   * numerics::nan indicates this and weight/delay are set only, if they are
   *valid.
   *
   * \param s GID of the sending Node.
   * \param target Pointer to target Node.
   * \param target_thread Thread that hosts the target node.
   * \param syn The synapse model to use.
   * \param d Delay of the connection (in ms).
   * \param w Weight of the connection.
   */
  void connect( index s,
    Node* target,
    thread target_thread,
    index syn_id,
    double_t d = numerics::nan,
    double_t w = numerics::nan );

  /**
   * Connect two nodes. The source node is defined by its global ID.
   * The target node is defined by the node. The connection is
   * established on the thread/process that owns the target node.
   *
   * The parameters delay and weight have the default value numerics::nan.
   * numerics::nan is a special value, which describes double values that
   * are not a number. If delay or weight is omitted in an connect call,
   * numerics::nan indicates this and weight/delay are set only, if they are
   *valid.
   *
   * \param s GID of the sending Node.
   * \param target Pointer to target Node.
   * \param target_thread Thread that hosts the target node.
   * \param syn The synapse model to use.
   * \param params parameter dict to configure the synapse
   * \param d Delay of the connection (in ms).
   * \param w Weight of the connection.
   */
  void connect( index s,
    Node* target,
    thread target_thread,
    index syn_id,
    DictionaryDatum& params,
    double_t d = numerics::nan,
    double_t w = numerics::nan );

  /**
   * Connect two nodes. The source node is defined by its global ID.
   * The target node is defined by the node. The connection is
   * established on the thread/process that owns the target node.
   *
   * \param s GID of the sending Node.
   * \param target pointer to target Node.
   * \param target_thread thread that hosts the target node
   * \param params parameter dict to configure the synapse
   * \param syn The synapse model to use.
   */
  bool connect( index s, index r, DictionaryDatum& params, index syn );

  index find_connection_sorted( const thread tid,
    const synindex syn_id,
    const index sgid,
    const index tgid );

  index find_connection_unsorted( const thread tid,
    const synindex syn_id,
    const index sgid,
    const index tgid );

  void disconnect_5g( const thread tid,
    const synindex syn_id,
    const index sgid,
    const index tgid );

  void
  print_source_table( const thread tid ) const
  {
    source_table_.print_sources( tid, 0 );
  }

  void print_connections( const thread tid ) const;

  void print_targets( const thread tid ) const;

  void subnet_connect( Subnet&, Subnet&, int, index syn );

  /**
   * Connect from an array of dictionaries.
   */
  bool data_connect_connectome( const ArrayDatum& connectome );

  /**
   * Connect one source node with many targets.
   * The dictionary d contains arrays for all the connections of type syn.
   * AKA DataConnect
   */
  void data_connect_single( const index source_id, DictionaryDatum d, const index syn );

  // aka conndatum GetStatus
  DictionaryDatum get_synapse_status( const index source_gid,
    const index target_gid,
    const thread tid,
    const synindex syn_id,
    const port p ) const;

  // aka conndatum SetStatus
  void set_synapse_status( const index source_gid,
    const index target_gid,
    const thread tid,
    const synindex syn_id,
    const port p,
    const DictionaryDatum& dict );

  /**
   * Return connections between pairs of neurons.
   * The params dictionary can have the following entries:
   * 'source' a token array with GIDs of source neurons.
   * 'target' a token array with GIDs of target neuron.
   * If either of these does not exist, all neuron are used for the respective
   * entry.
   * 'synapse_model' name of the synapse model, or all synapse models are
   * searched.
   * 'synapse_label' label (long) of the synapse, or all synapses are
   * searched.
   * The function then iterates all entries in source and collects the
   * connection IDs to all neurons in target.
   */
  ArrayDatum get_connections( DictionaryDatum dict ) const;

  void get_connections( std::deque< ConnectionID >& connectome,
    TokenArray const* source,
    TokenArray const* target,
    synindex syn_id,
    long synapse_label ) const;

  /**
   * Returns the number of connections in the network.
   */
  size_t get_num_connections() const;

  /**
   * Returns the number of connections of this synapse type.
   */
  size_t get_num_connections( const synindex syn_id ) const;

  void get_sources( const std::vector< index >& targets,
    std::vector< std::vector< index > >& sources,
    const index syn_id );
  void get_targets( const std::vector< index >& sources,
    std::vector< std::vector< index > >& targets,
    const index syn_id );

  const std::vector< Target >& get_targets( const thread tid,
    const index lid ) const;

  index get_target_gid( const thread tid,
    const synindex syn_id,
    const index lcid ) const;

  /**
   * Triggered by volume transmitter in update.
   * Triggeres updates for all connectors of dopamine synapses that
   * are registered with the volume transmitter with gid vt_gid.
   */
  void trigger_update_weight( const long vt_gid,
    const std::vector< spikecounter >& dopa_spikes,
    const double t_trig );

  /**
   * Return minimal connection delay, which is precomputed by
   * update_delay_extrema_().
   */
  delay get_min_delay() const;

  /**
   * Return maximal connection delay, which is precomputed by
   * update_delay_extrema_().
   */
  delay get_max_delay() const;

  bool get_user_set_delay_extrema() const;

  void send( thread t, index sgid, Event& e );

  void send_secondary( thread t, SecondaryEvent& e );

  void send_5g( const thread tid,
    const synindex syn_id,
    const index lcid,
    Event& e );

  /**
   * Send event e to all device targets of source s_gid
   */
  void send_to_devices( const thread tid, const index source_gid, Event& e );

  /**
   * Send event e to all targets of source device ldid (local device id)
   */
  void send_from_device( const thread tid, const index ldid, Event& e );

  /**
   * Send event e to all targets of node source on thread t
   */
  void send_local( thread t, Node& source, Event& e );

  /**
   * Resize the structures for the Connector objects if necessary.
   * This function should be called after number of threads, min_delay,
   * max_delay, and time representation have been changed in the scheduler.
   * The TimeConverter is used to convert times from the old to the new
   * representation. It is also forwarding the calibration request to all
   * ConnectorModel objects.
   */
  void calibrate( const TimeConverter& );

  /**
   * Returns the delay checker for the current thread.
   */
  DelayChecker& get_delay_checker();

  //! Removes provessed entries from source table
  void clean_source_table( const thread tid );

  //! Clears all entries in source table
  void clear_source_table( const thread tid );

  //! Returns true if source table is kept after building network
  bool get_keep_source_table() const;

  //! Returns true if source table was cleared
  bool is_source_table_cleared() const;

  void prepare_target_table( const thread tid );

  void resize_target_table_devices();

  bool get_next_target_data( const thread tid,
    const thread rank_start,
    const thread rank_end,
    thread& target_rank,
    TargetData& next_target_data );

  void reject_last_target_data( const thread tid );

  void save_source_table_entry_point( const thread tid );

  void reset_source_table_entry_point( const thread tid );

  void restore_source_table_entry_point( const thread tid );

  void add_target( const thread tid, const TargetData& target_data );

  /**
   * Sorts connections in the presynaptic infrastructure by increasing
   * source gid.
   */
  void sort_connections( const thread tid );

  /**
   * Removes disabled connections (of structural plasticity)
   */
  void remove_disabled_connections( const thread tid );

  /**
   * Returns true if connection information needs to be
   * communicated. False otherwise.
   */
  bool have_connections_changed() const;
  void set_have_connections_changed( const bool changed );

  /**
   * Deletes TargetTable and resets processed flags of
   * SourceTable. This function must be called if connections are
   * created after connections have been communicated previously. It
   * basically restores the connection infrastructure to a state where
   * all information only exists on the postsynaptic side.
   */
  void restructure_connection_tables( const thread tid );

  /**
   * Reserves memory in connections and source table. Should be called
   * directly from the respective Connect functions when the number of
   * synapses could be estimated.
   */
  void reserve_connections( const thread tid,
    const synindex syn_id,
    const size_t count );

  // void remove_disabled_connections( const thread tid );

  void set_has_source_subsequent_targets( const thread tid,
    const synindex syn_id,
    const index lcid,
    const bool subsequent_targets );

  //! See source_table.h
  void no_targets_to_process( const thread tid );

  const std::vector< size_t >& get_secondary_send_buffer_positions(
    const thread tid,
    const index lid ) const;

  //! returns read position in MPI receive buffer for secondary
  //! connections
  size_t get_secondary_recv_buffer_position( const thread tid,
    const synindex syn_id,
    const index lcid ) const;

  bool deliver_secondary_events( const thread tid,
    std::vector< unsigned int >& recv_buffer );

  void compress_secondary_send_buffer_pos( const thread tid );

<<<<<<< HEAD
  index get_source_gid( const thread tid,
    const synindex syn_index,
    const index lcid );
=======
  void resize_connections();
>>>>>>> 6da5f462

private:

  size_t get_num_target_data( const thread tid ) const;

  size_t get_num_connections_( const thread tid, const synindex syn_id ) const;

  void get_source_gids_( const thread tid,
    const synindex syn_id,
    const index tgid,
    std::vector< index >& sources );

  /**
   * Update delay extrema to current values.
   *
   * Static since it only operates in static variables. This allows it to be
   * called from const-method get_status() as well.
   */
  void update_delay_extrema_();

  /**
   * This method queries and finds the minimum delay
   * of all local connections
   */
  const Time get_min_delay_time_() const;

  /**
   * This method queries and finds the maximum delay
   * of all local connections
   */
  const Time get_max_delay_time_() const;

  /**
   * Deletes all connections.
   */
  void delete_connections_5g_();

  /**
   * connect_ is used to establish a connection between a sender and
   * receiving node which both have proxies.
   *
   * The parameters delay and weight have the default value numerics::nan.
   * numerics::nan is a special value, which describes double values that
   * are not a number. If delay or weight is omitted in an connect call,
   * numerics::nan indicates this and weight/delay are set only, if they are
   *valid.
   *
   * \param s A reference to the sending Node.
   * \param r A reference to the receiving Node.
   * \param s_gid The global id of the sending Node.
   * \param tid The thread of the target node.
   * \param syn The synapse model to use.
   * \param d The delay of the connection (optional).
   * \param w The weight of the connection (optional).
   * \param p The parameters for the connection.
   */
  void connect_( Node& s,
    Node& r,
    index s_gid,
    thread tid,
    index syn_id,
    double d = numerics::nan,
    double w = numerics::nan );
  void connect_( Node& s,
    Node& r,
    index s_gid,
    thread tid,
    index syn_id,
    DictionaryDatum& p,
    double d = numerics::nan,
    double w = numerics::nan );

  /**
   * connect_to_device_ is used to establish a connection between a sender and
   * receiving node if the sender has proxies, and the receiver does not.
   *
   * The parameters delay and weight have the default value NAN.
   * NAN is a special value in cmath, which describes double values that
   * are not a number. If delay or weight is omitted in an connect call,
   * NAN indicates this and weight/delay are set only, if they are valid.
   *
   * \param s A reference to the sending Node.
   * \param r A reference to the receiving Node.
   * \param s_gid The global id of the sending Node.
   * \param tid The thread of the target node.
   * \param syn The synapse model to use.
   * \param d The delay of the connection (optional).
   * \param w The weight of the connection (optional).
   * \param p The parameters for the connection.
   */
  void connect_to_device_( Node& s,
    Node& r,
    index s_gid,
    thread tid,
    index syn_id,
    double d = NAN,
    double w = NAN );
  void connect_to_device_( Node& s,
    Node& r,
    index s_gid,
    thread tid,
    index syn_id,
    DictionaryDatum& p,
    double d = NAN,
    double w = NAN );

  /**
   * connect_from_device_ is used to establish a connection between a sender and
   * receiving node if the sender has proxies, and the receiver does not.
   *
   * The parameters delay and weight have the default value NAN.
   * NAN is a special value in cmath, which describes double values that
   * are not a number. If delay or weight is omitted in an connect call,
   * NAN indicates this and weight/delay are set only, if they are valid.
   *
   * \param s A reference to the sending Node.
   * \param r A reference to the receiving Node.
   * \param s_gid The global id of the sending Node.
   * \param tid The thread of the target node.
   * \param syn The synapse model to use.
   * \param d The delay of the connection (optional).
   * \param w The weight of the connection (optional).
   * \param p The parameters for the connection.
   */
  void connect_from_device_( Node& s,
    Node& r,
    index s_gid,
    thread tid,
    index syn_id,
    double d = NAN,
    double w = NAN );
  void connect_from_device_( Node& s,
    Node& r,
    index s_gid,
    thread tid,
    index syn_id,
    DictionaryDatum& p,
    double d = NAN,
    double w = NAN );

  /** A structure to hold the Connector objects which in turn hold the
   * connection information. Corresponds to a three dimensional
   * structure: threads|synapses|connections */
  std::vector< std::vector< ConnectorBase* >* > connections_5g_;

  /**
   * A structure to hold the global ids of presynaptic neurons during
   * postsynaptic connection creation, before the connection
   * information has been transferred to the presynaptic side.
   * Internally arragend in a 3d structure: threads|synapses|gids
   */
  SourceTable source_table_;

  /** Stores absolute position in receive buffer of secondary events.
   * structure: threads|synapses|position
   */
  std::vector< std::vector< std::vector< size_t >* >* >
    secondary_recv_buffer_pos_;

  std::map< index, size_t > gid_to_buffer_pos_;

  /** A structure to hold the information about targets for each
   * neuron on the presynaptic side. Internally arranged in a 3d
   * structure: threads|localnodes|targets
   */
  TargetTable target_table_;

  TargetTableDevices target_table_devices_;

  std::vector< DelayChecker > delay_checkers_;

  /** A structure to count the number of synapses of a specific
   * type. Arranged in a 2d structure: threads|synapsetypes.
   */
  std::vector< std::vector< size_t > > vv_num_connections_;

  /**
   * BeginDocumentation
   * Name: connruledict - dictionary containing all connectivity rules
   * Description:
   * This dictionary provides the connection rules that can be used
   * in Connect.
   * 'connruledict info' shows the contents of the dictionary.
   * SeeAlso: Connect
   */
  DictionaryDatum connruledict_; //!< Dictionary for connection rules.

  //! ConnBuilder factories, indexed by connruledict_ elements.
  std::vector< GenericConnBuilderFactory* > connbuilder_factories_;

  delay min_delay_; //!< Value of the smallest delay in the network.

  delay max_delay_; //!< Value of the largest delay in the network in steps.

  bool keep_source_table_; //!< Whether to keep source table after connection
                           //setup is complete

  bool have_connections_changed_; //!< true if new connections have been created
                                  //!< since startup or last call to simulate
};

inline DictionaryDatum&
ConnectionManager::get_connruledict()
{
  return connruledict_;
}

inline delay
ConnectionManager::get_min_delay() const
{
  return min_delay_;
}

inline delay
ConnectionManager::get_max_delay() const
{
  return max_delay_;
}

inline void
ConnectionManager::clean_source_table( const thread tid )
{
  if ( not keep_source_table_ )
  {
    source_table_.clean( tid );
  }
}

inline void
ConnectionManager::clear_source_table( const thread tid )
{
  if ( not keep_source_table_ )
  {
    source_table_.clear( tid );
  }
}

inline bool
ConnectionManager::get_keep_source_table() const
{
  return keep_source_table_;
}

inline bool
ConnectionManager::is_source_table_cleared() const
{
  return source_table_.is_cleared();
}

inline void
ConnectionManager::resize_target_table_devices()
{
  target_table_devices_.resize();
}

inline void
ConnectionManager::reject_last_target_data( const thread tid )
{
  source_table_.reject_last_target_data( tid );
}

inline void
ConnectionManager::save_source_table_entry_point( const thread tid )
{
  source_table_.save_entry_point( tid );
}

inline void
ConnectionManager::no_targets_to_process( const thread tid )
{
  source_table_.no_targets_to_process( tid );
}

inline void
ConnectionManager::reset_source_table_entry_point( const thread tid )
{
  source_table_.reset_entry_point( tid );
}

inline void
ConnectionManager::restore_source_table_entry_point( const thread tid )
{
  source_table_.restore_entry_point( tid );
}

inline void
ConnectionManager::prepare_target_table( const thread tid )
{
  target_table_.prepare( tid );
}

inline const std::vector< Target >&
ConnectionManager::get_targets( const thread tid, const index lid ) const
{
  return target_table_.get_targets( tid, lid );
}

inline bool
ConnectionManager::have_connections_changed() const
{
  return have_connections_changed_;
}

inline void
ConnectionManager::set_have_connections_changed( const bool changed )
{
  have_connections_changed_ = changed;
}

inline void
ConnectionManager::add_target( const thread tid, const TargetData& target_data )
{
  target_table_.add_target( tid, target_data );
}

inline bool
ConnectionManager::get_next_target_data( const thread tid,
  const thread rank_start,
  const thread rank_end,
  thread& target_rank,
  TargetData& next_target_data )
{
  return source_table_.get_next_target_data( tid,
    rank_start,
    rank_end,
    target_rank,
    next_target_data );
}

inline const std::vector< size_t >&
ConnectionManager::get_secondary_send_buffer_positions( const thread tid,
  const index lid ) const
{
  return target_table_.get_secondary_send_buffer_positions( tid, lid );
}

inline size_t
ConnectionManager::get_secondary_recv_buffer_position( const thread tid,
  const synindex syn_id,
  const index lcid ) const
{
  return ( *( *secondary_recv_buffer_pos_[ tid ] )[ syn_id ] )[ lcid ];
}

inline size_t
ConnectionManager::get_num_connections_( const thread tid, const synindex syn_id ) const
{
  return ( *connections_5g_[ tid ] )[ syn_id ]->get_num_connections( syn_id );
}

inline index
ConnectionManager::get_source_gid( const thread tid,
  const synindex syn_index,
  const index lcid )
{
  return source_table_.get_gid( tid, syn_index, lcid );
}
  
} // namespace nest

#endif /* CONNECTION_MANAGER_H */<|MERGE_RESOLUTION|>--- conflicted
+++ resolved
@@ -417,13 +417,11 @@
 
   void compress_secondary_send_buffer_pos( const thread tid );
 
-<<<<<<< HEAD
+  void resize_connections();
+
   index get_source_gid( const thread tid,
-    const synindex syn_index,
+    const synindex syn_id,
     const index lcid );
-=======
-  void resize_connections();
->>>>>>> 6da5f462
 
 private:
 
