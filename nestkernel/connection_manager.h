/*
 *  connection_manager.h
 *
 *  This file is part of NEST.
 *
 *  Copyright (C) 2004 The NEST Initiative
 *
 *  NEST is free software: you can redistribute it and/or modify
 *  it under the terms of the GNU General Public License as published by
 *  the Free Software Foundation, either version 2 of the License, or
 *  (at your option) any later version.
 *
 *  NEST is distributed in the hope that it will be useful,
 *  but WITHOUT ANY WARRANTY; without even the implied warranty of
 *  MERCHANTABILITY or FITNESS FOR A PARTICULAR PURPOSE.  See the
 *  GNU General Public License for more details.
 *
 *  You should have received a copy of the GNU General Public License
 *  along with NEST.  If not, see <http://www.gnu.org/licenses/>.
 *
 */

#ifndef CONNECTION_MANAGER_H
#define CONNECTION_MANAGER_H

// C++ includes:
#include <string>
#include <vector>

// Includes from libnestutil:
#include "manager_interface.h"

// Includes from nestkernel:
#include "conn_builder.h"
#include "connection_id.h"
#include "connector_base.h"
#include "gid_collection.h"
#include "nest_time.h"
#include "nest_timeconverter.h"
#include "nest_types.h"
#include "source_table.h"
#include "target_table.h"
#include "target_table_devices.h"

// Includes from sli:
#include "arraydatum.h"
#include "dict.h"
#include "dictdatum.h"

namespace nest
{
class GenericConnBuilderFactory;
class spikecounter;
class Node;
class Subnet;
class Event;
class SecondaryEvent;
class DelayChecker;
class GrowthCurve;
class SpikeData;

class ConnectionManager : public ManagerInterface
{
  friend class SimulationManager; // update_delay_extrema_
public:
  ConnectionManager();
  virtual ~ConnectionManager();

  virtual void initialize();
  virtual void finalize();
  virtual void delete_secondary_recv_buffer_pos();

  virtual void set_status( const DictionaryDatum& );
  virtual void get_status( DictionaryDatum& );

  DictionaryDatum& get_connruledict();

  void compute_target_data_buffer_size();
  void compute_compressed_secondary_recv_buffer_positions( const thread tid );

  /**
   * Add a connectivity rule, i.e. the respective ConnBuilderFactory.
   */
  template < typename ConnBuilder >
  void register_conn_builder( const std::string& name );

  ConnBuilder* get_conn_builder( const std::string& name,
    const GIDCollection& sources,
    const GIDCollection& targets,
    const DictionaryDatum& conn_spec,
    const DictionaryDatum& syn_spec );

  /**
   * Create connections.
   */
  void connect( const GIDCollection&,
    const GIDCollection&,
    const DictionaryDatum&,
    const DictionaryDatum& );

  /**
   * Connect two nodes. The source node is defined by its global ID.
   * The target node is defined by the node. The connection is
   * established on the thread/process that owns the target node.
   *
   * The parameters delay and weight have the default value numerics::nan.
   * numerics::nan is a special value, which describes double values that
   * are not a number. If delay or weight is omitted in an connect call,
   * numerics::nan indicates this and weight/delay are set only, if they are
   * valid.
   *
   * \param sgid GID of the sending Node.
   * \param target Pointer to target Node.
   * \param target_thread Thread that hosts the target node.
   * \param syn_id The synapse model to use.
   * \param params Parameter dictionary to configure the synapse.
   * \param delay Delay of the connection (in ms).
   * \param weight Weight of the connection.
   */
  void connect( const index sgid,
    Node* target,
    thread target_thread,
    const synindex syn_id,
    const DictionaryDatum& params,
    const double_t delay = numerics::nan,
    const double_t weight = numerics::nan );

  /**
   * Connect two nodes. The source node is defined by its global ID.
   * The target node is defined by the node. The connection is
   * established on the thread/process that owns the target node.
   *
   * \param sgid GID of the sending Node.
   * \param target GID of the target Node.
   * \param params Parameter dictionary to configure the synapse.
   * \param syn_id The synapse model to use.
   */
  bool connect( const index sgid,
    const index target,
    const DictionaryDatum& params,
    const synindex syn_id );

  index find_connection_sorted( const thread tid,
    const synindex syn_id,
    const index sgid,
    const index tgid );

  index find_connection_unsorted( const thread tid,
    const synindex syn_id,
    const index sgid,
    const index tgid );

  void disconnect_5g( const thread tid,
    const synindex syn_id,
    const index sgid,
    const index tgid );

  void print_source_table( const thread tid ) const;

  void print_connections( const thread tid ) const;

  void print_targets( const thread tid ) const;
  void print_send_buffer_pos( const thread tid ) const;

  void subnet_connect( Subnet&, Subnet&, int, index syn );

  /**
   * Connect, using a dictionary with arrays.
   * The connection rule is based on the details of the dictionary entries
   * source and target.
   * If source and target are both either a GID or a list of GIDs with equal
   * size, then source and target are connected one-to-one.
   * If source is a gid and target is a list of GIDs then the sources is
   * connected to all targets.
   * If source is a list of GIDs and target is a GID, then all sources are
   * connected to the target.
   * At this stage, the task of connect is to separate the dictionary into one
   * for each thread and then to forward the connect call to the connectors who
   * can then deal with the details of the connection.
   *
   * @note This method is used only by DataConnect.
   */
  bool data_connect_connectome( const ArrayDatum& connectome );

  /**
   * Connect one source node with many targets.
   * The dictionary d contains arrays for all the connections of type syn.
   * AKA DataConnect
   */
  void data_connect_single( const index source_id,
    DictionaryDatum d,
    const index syn );

  // aka conndatum GetStatus
  DictionaryDatum get_synapse_status( const index source_gid,
    const index target_gid,
    const thread tid,
    const synindex syn_id,
    const index lcid ) const;

  // aka conndatum SetStatus
  void set_synapse_status( const index source_gid,
    const index target_gid,
    const thread tid,
    const synindex syn_id,
    const index lcid,
    const DictionaryDatum& dict );

  /**
   * Return connections between pairs of neurons.
   * The params dictionary can have the following entries:
   * 'source' a token array with GIDs of source neurons.
   * 'target' a token array with GIDs of target neuron.
   * If either of these does not exist, all neuron are used for the respective
   * entry.
   * 'synapse_model' name of the synapse model, or all synapse models are
   * searched.
   * 'synapse_label' label (long) of the synapse, or all synapses are
   * searched.
   * The function then iterates all entries in source and collects the
   * connection IDs to all neurons in target.
   */
  ArrayDatum get_connections( const DictionaryDatum& params ) const;

  void get_connections( std::deque< ConnectionID >& connectome,
    TokenArray const* source,
    TokenArray const* target,
    synindex syn_id,
    long synapse_label ) const;

  /**
   * Returns the number of connections in the network.
   */
  size_t get_num_connections() const;

  /**
   * Returns the number of connections of this synapse type.
   */
  size_t get_num_connections( const synindex syn_id ) const;

  void get_sources( const std::vector< index >& targets,
    const index syn_id,
    std::vector< std::vector< index > >& sources );

  void get_targets( const std::vector< index >& sources,
<<<<<<< HEAD
    const index syn_id, const std::string& post_synaptic_element,
=======
    const index syn_id,
    const std::string& post_synaptic_element,
>>>>>>> 5bbb516c
    std::vector< std::vector< index > >& targets );

  const std::vector< Target >&
  get_remote_targets_of_local_node( const thread tid, const index lid ) const;

  index get_target_gid( const thread tid,
    const synindex syn_id,
    const index lcid ) const;

  /**
   * Triggered by volume transmitter in update.
   * Triggeres updates for all connectors of dopamine synapses that
   * are registered with the volume transmitter with gid vt_gid.
   */
  void trigger_update_weight( const long vt_gid,
    const std::vector< spikecounter >& dopa_spikes,
    const double t_trig );

  /**
   * Return minimal connection delay, which is precomputed by
   * update_delay_extrema_().
   */
  delay get_min_delay() const;

  /**
   * Return maximal connection delay, which is precomputed by
   * update_delay_extrema_().
   */
  delay get_max_delay() const;

  bool get_user_set_delay_extrema() const;

  void send( thread t, index sgid, Event& e );

  void send_5g( const thread tid,
    const synindex syn_id,
    const index lcid,
    const std::vector< ConnectorModel* >& cm,
    Event& e );

  /**
   * Send event e to all device targets of source s_gid
   */
  void send_to_devices( const thread tid, const index source_gid, Event& e );

  /**
   * Send event e to all targets of source device ldid (local device id)
   */
  void send_from_device( const thread tid, const index ldid, Event& e );

  /**
   * Send event e to all targets of node source on thread t
   */
  void send_local( thread t, Node& source, Event& e );

  /**
   * Resize the structures for the Connector objects if necessary.
   * This function should be called after number of threads, min_delay,
   * max_delay, and time representation have been changed in the scheduler.
   * The TimeConverter is used to convert times from the old to the new
   * representation. It is also forwarding the calibration request to all
   * ConnectorModel objects.
   */
  void calibrate( const TimeConverter& );

  /**
   * Returns the delay checker for the current thread.
   */
  DelayChecker& get_delay_checker();

  //! Removes processed entries from source table
  void clean_source_table( const thread tid );

  //! Clears all entries in source table
  void clear_source_table( const thread tid );

  //! Returns true if source table is kept after building network
  bool get_keep_source_table() const;

  //! Returns true if source table was cleared
  bool is_source_table_cleared() const;

  void prepare_target_table( const thread tid );

  void resize_target_table_devices_to_number_of_neurons();

  void resize_target_table_devices_to_number_of_synapse_types();

  bool get_next_target_data( const thread tid,
    const thread rank_start,
    const thread rank_end,
    thread& target_rank,
    TargetData& next_target_data );

  void reject_last_target_data( const thread tid );

  void save_source_table_entry_point( const thread tid );

  void reset_source_table_entry_point( const thread tid );

  void restore_source_table_entry_point( const thread tid );

  void add_target( const thread tid,
    const thread target_rank,
    const TargetData& target_data );

  /**
   * Return sort_connections_by_source_, which indicates whether
   * connections_ and source_table_ should be sorted according to
   * source gid.
   */
  bool get_sort_connections_by_source() const;

  /**
   * Sorts connections in the presynaptic infrastructure by increasing
   * source gid.
   */
  void sort_connections( const thread tid );

  /**
   * Removes disabled connections (of structural plasticity)
   */
  void remove_disabled_connections( const thread tid );

  /**
   * Returns true if connection information needs to be
   * communicated. False otherwise.
   */
  bool have_connections_changed() const;

  /** Sets flag indicating whether connection information needs to be
   *  communicated.
   */
  void set_have_connections_changed( const bool changed );

  /**
   * Deletes TargetTable and resets processed flags of
   * SourceTable. This function must be called if connections are
   * created after connections have been communicated previously. It
   * basically restores the connection infrastructure to a state where
   * all information only exists on the postsynaptic side.
   */
  void restructure_connection_tables( const thread tid );

  /**
   * Reserves memory in connections and source table. Should be called
   * directly from the respective Connect functions when the number of
   * synapses could be estimated.
   */
  void reserve_connections( const thread tid,
    const synindex syn_id,
    const size_t count );

  void set_has_source_subsequent_targets( const thread tid,
    const synindex syn_id,
    const index lcid,
    const bool subsequent_targets );

  void no_targets_to_process( const thread tid );

  const std::vector< size_t >& get_secondary_send_buffer_positions(
    const thread tid,
    const index lid,
    const synindex syn_id ) const;

  /**
   * Returns read position in MPI receive buffer for secondary connections.
   */
  size_t get_secondary_recv_buffer_position( const thread tid,
    const synindex syn_id,
    const index lcid ) const;

  bool deliver_secondary_events( const thread tid,
    const bool called_from_wfr_update,
    std::vector< unsigned int >& recv_buffer );

  void compress_secondary_send_buffer_pos( const thread tid );

  void resize_connections();

  void sync_has_primary_connections();

  void check_secondary_connections_exist();

  bool has_primary_connections() const;

  bool secondary_connections_exist() const;

  index
  get_source_gid( const thread tid, const synindex syn_id, const index lcid );

private:
  size_t get_num_target_data( const thread tid ) const;

  size_t get_num_connections_( const thread tid, const synindex syn_id ) const;

  void get_source_gids_( const thread tid,
    const synindex syn_id,
    const index tgid,
    std::vector< index >& sources );

  /**
   * Update delay extrema to current values.
   *
   * Static since it only operates in static variables. This allows it to be
   * called from const-method get_status() as well.
   */
  void update_delay_extrema_();

  /**
   * This method queries and finds the minimum delay
   * of all local connections
   */
  const Time get_min_delay_time_() const;

  /**
   * This method queries and finds the maximum delay
   * of all local connections
   */
  const Time get_max_delay_time_() const;

  /**
   * Deletes all connections.
   */
  void delete_connections_5g_();

  /**
   * connect_ is used to establish a connection between a sender and
   * receiving node which both have proxies.
   *
   * The parameters delay and weight have the default value numerics::nan.
   * numerics::nan is a special value, which describes double values that
   * are not a number. If delay or weight is omitted in an connect call,
   * numerics::nan indicates this and weight/delay are set only, if they are
   * valid.
   *
   * \param source A reference to the sending Node.
   * \param target A reference to the receiving Node.
   * \param s_gid The global id of the sending Node.
   * \param tid The thread of the target node.
   * \param syn_id The synapse model to use.
   * \param params The parameters for the connection.
   * \param delay The delay of the connection (optional).
   * \param weight The weight of the connection (optional).
   */
  void connect_( Node& source,
    Node& target,
    const index s_gid,
    const thread tid,
    const synindex syn_id,
    const DictionaryDatum& params,
    const double delay = numerics::nan,
    const double weight = numerics::nan );

  /**
   * connect_to_device_ is used to establish a connection between a sender and
   * receiving node if the sender has proxies, and the receiver does not.
   *
   * The parameters delay and weight have the default value NAN.
   * NAN is a special value in cmath, which describes double values that
   * are not a number. If delay or weight is omitted in an connect call,
   * NAN indicates this and weight/delay are set only, if they are valid.
   *
   * \param source A reference to the sending Node.
   * \param target A reference to the receiving Node.
   * \param s_gid The global id of the sending Node.
   * \param tid The thread of the target node.
   * \param syn_id The synapse model to use.
   * \param params The parameters for the connection.
   * \param delay The delay of the connection (optional).
   * \param weight The weight of the connection (optional).
   */
  void connect_to_device_( Node& source,
    Node& target,
    const index s_gid,
    const thread tid,
    const synindex syn_id,
    const DictionaryDatum& params,
    const double delay = NAN,
    const double weight = NAN );

  /**
   * connect_from_device_ is used to establish a connection between a sender and
   * receiving node if the sender has proxies, and the receiver does not.
   *
   * The parameters delay and weight have the default value NAN.
   * NAN is a special value in cmath, which describes double values that
   * are not a number. If delay or weight is omitted in an connect call,
   * NAN indicates this and weight/delay are set only, if they are valid.
   *
   * \param source A reference to the sending Node.
   * \param target A reference to the receiving Node.
   * \param s_gid The global id of the sending Node.
   * \param tid The thread of the target node.
   * \param syn_id The synapse model to use.
   * \param params The parameters for the connection.
   * \param delay The delay of the connection (optional).
   * \param weight The weight of the connection (optional).
   */
  void connect_from_device_( Node& source,
    Node& target,
    const thread tid,
    const synindex syn_id,
    const DictionaryDatum& params,
    const double delay = NAN,
    const double weight = NAN );

  /**
   * Increases the connection count.
   */
  void increase_connection_count( const thread tid, const synindex syn_id );

  /**
   * A structure to hold the Connector objects which in turn hold the
   * connection information. Corresponds to a three dimensional
   * structure: threads|synapses|connections
   */
  std::vector< std::vector< ConnectorBase* >* > connections_5g_;

  /**
   * A structure to hold the global ids of presynaptic neurons during
   * postsynaptic connection creation, before the connection
   * information has been transferred to the presynaptic side.
   * Internally arranged in a 3d structure: threads|synapses|gids
   */
  SourceTable source_table_;

  /**
   * Stores absolute position in receive buffer of secondary events.
   * structure: threads|synapses|position
   */
  std::vector< std::vector< std::vector< size_t >* >* >
    secondary_recv_buffer_pos_;

  std::map< index, size_t > buffer_pos_of_source_gid_syn_id_;

  /**
   * A structure to hold the information about targets for each
   * neuron on the presynaptic side. Internally arranged in a 3d
   * structure: threads|localnodes|targets
   */
  TargetTable target_table_;

  TargetTableDevices target_table_devices_;

  std::vector< DelayChecker > delay_checkers_;

  /**
   * A structure to count the number of synapses of a specific
   * type. Arranged in a 2d structure: threads|synapsetypes.
   */
  std::vector< std::vector< size_t > > num_connections_;

  /**
   * BeginDocumentation
   * Name: connruledict - dictionary containing all connectivity rules
   * Description:
   * This dictionary provides the connection rules that can be used
   * in Connect.
   * 'connruledict info' shows the contents of the dictionary.
   * SeeAlso: Connect
   */
  DictionaryDatum connruledict_; //!< Dictionary for connection rules.

  //! ConnBuilder factories, indexed by connruledict_ elements.
  std::vector< GenericConnBuilderFactory* > connbuilder_factories_;

  delay min_delay_; //!< Value of the smallest delay in the network.

  delay max_delay_; //!< Value of the largest delay in the network in steps.

  //! Whether to keep source table after connection setup is complete.
  bool keep_source_table_;

  //! True if new connections have been created since startup or last call to
  //! simulate.
  bool have_connections_changed_;

  //! Whether to sort connections by source gid.
  bool sort_connections_by_source_;

  //! Whether primary connections (spikes) exist.
  bool has_primary_connections_;

  //! Whether secondary connections (e.g., gap junctions) exist.
  bool secondary_connections_exist_;
};

inline DictionaryDatum&
ConnectionManager::get_connruledict()
{
  return connruledict_;
}

inline delay
ConnectionManager::get_min_delay() const
{
  return min_delay_;
}

inline delay
ConnectionManager::get_max_delay() const
{
  return max_delay_;
}

inline void
ConnectionManager::clean_source_table( const thread tid )
{
  if ( not keep_source_table_ )
  {
    source_table_.clean( tid );
  }
}

inline void
ConnectionManager::clear_source_table( const thread tid )
{
  if ( not keep_source_table_ )
  {
    source_table_.clear( tid );
  }
}

inline bool
ConnectionManager::get_keep_source_table() const
{
  return keep_source_table_;
}

inline bool
ConnectionManager::is_source_table_cleared() const
{
  return source_table_.is_cleared();
}

inline void
ConnectionManager::resize_target_table_devices_to_number_of_neurons()
{
  target_table_devices_.resize_to_number_of_neurons();
}

inline void
ConnectionManager::resize_target_table_devices_to_number_of_synapse_types()
{
  target_table_devices_.resize_to_number_of_synapse_types();
}

inline void
ConnectionManager::reject_last_target_data( const thread tid )
{
  source_table_.reject_last_target_data( tid );
}

inline void
ConnectionManager::save_source_table_entry_point( const thread tid )
{
  source_table_.save_entry_point( tid );
}

inline void
ConnectionManager::no_targets_to_process( const thread tid )
{
  source_table_.no_targets_to_process( tid );
}

inline void
ConnectionManager::reset_source_table_entry_point( const thread tid )
{
  source_table_.reset_entry_point( tid );
}

inline void
ConnectionManager::restore_source_table_entry_point( const thread tid )
{
  source_table_.restore_entry_point( tid );
}

inline void
ConnectionManager::prepare_target_table( const thread tid )
{
  target_table_.prepare( tid );
}

inline const std::vector< Target >&
ConnectionManager::get_remote_targets_of_local_node( const thread tid,
  const index lid ) const
{
  return target_table_.get_targets( tid, lid );
}

inline bool
ConnectionManager::have_connections_changed() const
{
  return have_connections_changed_;
}

inline void
ConnectionManager::set_have_connections_changed( const bool changed )
{
  have_connections_changed_ = changed;
}

inline void
ConnectionManager::add_target( const thread tid,
  const thread target_rank,
  const TargetData& target_data )
{
  target_table_.add_target( tid, target_rank, target_data );
}

inline bool
ConnectionManager::get_next_target_data( const thread tid,
  const thread rank_start,
  const thread rank_end,
  thread& target_rank,
  TargetData& next_target_data )
{
  return source_table_.get_next_target_data(
    tid, rank_start, rank_end, target_rank, next_target_data );
}

inline const std::vector< size_t >&
ConnectionManager::get_secondary_send_buffer_positions( const thread tid,
  const index lid,
  const synindex syn_id ) const
{
  return target_table_.get_secondary_send_buffer_positions( tid, lid, syn_id );
}

inline size_t
ConnectionManager::get_secondary_recv_buffer_position( const thread tid,
  const synindex syn_id,
  const index lcid ) const
{
  return ( *( *secondary_recv_buffer_pos_[ tid ] )[ syn_id ] )[ lcid ];
}

inline size_t
ConnectionManager::get_num_connections_( const thread tid,
  const synindex syn_id ) const
{
  return ( *connections_5g_[ tid ] )[ syn_id ]->size();
}

inline index
ConnectionManager::get_source_gid( const thread tid,
  const synindex syn_index,
  const index lcid )
{
  return source_table_.get_gid( tid, syn_index, lcid );
}

inline bool
ConnectionManager::has_primary_connections() const
{
  return has_primary_connections_;
}

inline bool
ConnectionManager::secondary_connections_exist() const
{
  return secondary_connections_exist_;
}

inline bool
ConnectionManager::get_sort_connections_by_source() const
{
  return sort_connections_by_source_;
}

} // namespace nest

#endif /* CONNECTION_MANAGER_H */<|MERGE_RESOLUTION|>--- conflicted
+++ resolved
@@ -243,12 +243,8 @@
     std::vector< std::vector< index > >& sources );
 
   void get_targets( const std::vector< index >& sources,
-<<<<<<< HEAD
-    const index syn_id, const std::string& post_synaptic_element,
-=======
     const index syn_id,
     const std::string& post_synaptic_element,
->>>>>>> 5bbb516c
     std::vector< std::vector< index > >& targets );
 
   const std::vector< Target >&
