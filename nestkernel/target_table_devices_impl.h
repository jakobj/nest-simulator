/*
 *  target_table_devices_impl.h
 *
 *  This file is part of NEST.
 *
 *  Copyright (C) 2004 The NEST Initiative
 *
 *  NEST is free software: you can redistribute it and/or modify
 *  it under the terms of the GNU General Public License as published by
 *  the Free Software Foundation, either version 2 of the License, or
 *  (at your option) any later version.
 *
 *  NEST is distributed in the hope that it will be useful,
 *  but WITHOUT ANY WARRANTY; without even the implied warranty of
 *  MERCHANTABILITY or FITNESS FOR A PARTICULAR PURPOSE.  See the
 *  GNU General Public License for more details.
 *
 *  You should have received a copy of the GNU General Public License
 *  along with NEST.  If not, see <http://www.gnu.org/licenses/>.
 *
 */

#ifndef TARGET_TABLE_DEVICES_IMPL_H
#define TARGET_TABLE_DEVICES_IMPL_H

// Includes from nestkernel:
#include "target_table_devices.h"
#include "kernel_manager.h"
#include "vp_manager_impl.h"
#include "model_manager.h"
#include "node.h"
#include "connector_base.h"

// Includes from SLI:
// #include "dictdatum.h"

inline void
nest::TargetTableDevices::add_connection_to_device( Node& source,
  Node& target,
  index s_gid,
  thread tid,
  index syn,
<<<<<<< HEAD
  double_t d,
  double_t w )
=======
  double d,
  double w )
>>>>>>> ba44ac52
{
  const index lid = kernel().vp_manager.gid_to_lid( s_gid );
  assert( lid < target_to_devices_[ tid ]->size() );
  kernel()
    .model_manager.get_synapse_prototype( syn, tid )
    .add_connection_5g(
      source, target, ( *target_to_devices_[ tid ] )[ lid ], syn, d, w );
}

inline void
nest::TargetTableDevices::add_connection_to_device( Node& source,
  Node& target,
  index s_gid,
  thread tid,
  index syn,
  DictionaryDatum& p,
<<<<<<< HEAD
  double_t d,
  double_t w )
=======
  double d,
  double w )
>>>>>>> ba44ac52
{
  const index lid = kernel().vp_manager.gid_to_lid( s_gid );
  assert( lid < target_to_devices_[ tid ]->size() );
  kernel()
    .model_manager.get_synapse_prototype( syn, tid )
    .add_connection_5g(
      source, target, ( *target_to_devices_[ tid ] )[ lid ], syn, p, d, w );
}

// TODO@5g: unify these two functions below?
inline void
nest::TargetTableDevices::add_connection_from_device( Node& source,
  Node& target,
  index s_gid,
  thread tid,
  index syn,
<<<<<<< HEAD
  double_t d,
  double_t w )
=======
  double d,
  double w )
>>>>>>> ba44ac52
{
  const index ldid = source.get_local_device_id();
  assert( ldid != invalid_index );
  assert( ldid < target_from_devices_[ tid ]->size() );
  // add connection from device
  kernel()
    .model_manager.get_synapse_prototype( syn, tid )
    .add_connection_5g(
      source, target, ( *target_from_devices_[ tid ] )[ ldid ], syn, d, w );
  // store gid of sending device
  ( *sending_devices_gids_[ tid ] )[ ldid ] = source.get_gid();
}

inline void
nest::TargetTableDevices::add_connection_from_device( Node& source,
  Node& target,
  index s_gid,
  thread tid,
  index syn,
  DictionaryDatum& p,
<<<<<<< HEAD
  double_t d,
  double_t w )
=======
  double d,
  double w )
>>>>>>> ba44ac52
{
  const index ldid = source.get_local_device_id();
  assert( ldid != invalid_index );
  assert( ldid < target_from_devices_[ tid ]->size() );
  // add connection from device
  kernel()
    .model_manager.get_synapse_prototype( syn, tid )
    .add_connection_5g(
      source, target, ( *target_from_devices_[ tid ] )[ ldid ], syn, p, d, w );
  // store gid of sending device
  ( *sending_devices_gids_[ tid ] )[ ldid ] = source.get_gid();
}

inline void
nest::TargetTableDevices::send_to_device( thread tid,
  const index s_gid,
  Event& e,
  const std::vector< ConnectorModel* >& cm )
{
  const index lid = kernel().vp_manager.gid_to_lid( s_gid );
  ( *target_to_devices_[ tid ] )[ lid ]->send_to_all( e, tid, cm );
}

inline void
nest::TargetTableDevices::send_from_device( thread tid,
  const index ldid,
  Event& e,
  const std::vector< ConnectorModel* >& cm )
{
  ( *target_from_devices_[ tid ] )[ ldid ]->send_to_all( e, tid, cm );
}

inline void
nest::TargetTableDevices::get_synapse_status_to_device( const thread tid,
  const index source_gid,
  const synindex syn_id,
  DictionaryDatum& d,
  const port p ) const
{
  const index lid = kernel().vp_manager.gid_to_lid( source_gid );
  ( *target_to_devices_[ tid ] )[ lid ]->get_synapse_status( syn_id, d, p );
}

inline void
nest::TargetTableDevices::get_synapse_status_from_device( const thread tid,
  const index ldid,
  const synindex syn_id,
  DictionaryDatum& d,
  const port p ) const
{
  ( *target_from_devices_[ tid ] )[ ldid ]->get_synapse_status( syn_id, d, p );
}

inline void
nest::TargetTableDevices::set_synapse_status_to_device( const thread tid,
  const index source_gid,
  const synindex syn_id,
  ConnectorModel& cm,
  const DictionaryDatum& d,
  const port p )
{
  const index lid = kernel().vp_manager.gid_to_lid( source_gid );
  ( *target_to_devices_[ tid ] )[ lid ]->set_synapse_status( syn_id, cm, d, p );
}

inline void
nest::TargetTableDevices::set_synapse_status_from_device( const thread tid,
  const index ldid,
  const synindex syn_id,
  ConnectorModel& cm,
  const DictionaryDatum& d,
  const port p )
{
  ( *target_from_devices_[ tid ] )[ ldid ]->set_synapse_status(
    syn_id, cm, d, p );
}

#endif /* TARGET_TABLE_DEVICES_IMPL_H */<|MERGE_RESOLUTION|>--- conflicted
+++ resolved
@@ -40,13 +40,8 @@
   index s_gid,
   thread tid,
   index syn,
-<<<<<<< HEAD
-  double_t d,
-  double_t w )
-=======
   double d,
   double w )
->>>>>>> ba44ac52
 {
   const index lid = kernel().vp_manager.gid_to_lid( s_gid );
   assert( lid < target_to_devices_[ tid ]->size() );
@@ -63,13 +58,8 @@
   thread tid,
   index syn,
   DictionaryDatum& p,
-<<<<<<< HEAD
-  double_t d,
-  double_t w )
-=======
   double d,
   double w )
->>>>>>> ba44ac52
 {
   const index lid = kernel().vp_manager.gid_to_lid( s_gid );
   assert( lid < target_to_devices_[ tid ]->size() );
@@ -86,13 +76,8 @@
   index s_gid,
   thread tid,
   index syn,
-<<<<<<< HEAD
-  double_t d,
-  double_t w )
-=======
   double d,
   double w )
->>>>>>> ba44ac52
 {
   const index ldid = source.get_local_device_id();
   assert( ldid != invalid_index );
@@ -113,13 +98,8 @@
   thread tid,
   index syn,
   DictionaryDatum& p,
-<<<<<<< HEAD
-  double_t d,
-  double_t w )
-=======
   double d,
   double w )
->>>>>>> ba44ac52
 {
   const index ldid = source.get_local_device_id();
   assert( ldid != invalid_index );
