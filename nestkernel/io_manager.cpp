/*
 *  io_manager.cpp
 *
 *  This file is part of NEST.
 *
 *  Copyright (C) 2004 The NEST Initiative
 *
 *  NEST is free software: you can redistribute it and/or modify
 *  it under the terms of the GNU General Public License as published by
 *  the Free Software Foundation, either version 2 of the License, or
 *  (at your option) any later version.
 *
 *  NEST is distributed in the hope that it will be useful,
 *  but WITHOUT ANY WARRANTY; without even the implied warranty of
 *  MERCHANTABILITY or FITNESS FOR A PARTICULAR PURPOSE.  See the
 *  GNU General Public License for more details.
 *
 *  You should have received a copy of the GNU General Public License
 *  along with NEST.  If not, see <http://www.gnu.org/licenses/>.
 *
 */

#include "io_manager.h"

// C includes:
#include <dirent.h>
#include <errno.h>
#include <sys/types.h>

// C++ includes:
#include <cstdlib>

// Includes from libnestutil:
#include "compose.hpp"
#include "logging.h"

// Includes from nestkernel:
#include "kernel_manager.h"

// Includes from sli:
#include "dictutils.h"

nest::IOManager::IOManager()
  : overwrite_files_( false )
{
}

void
nest::IOManager::set_data_path_prefix_( const DictionaryDatum& d )
{
  std::string tmp;
  if ( updateValue< std::string >( d, "data_path", tmp ) )
  {
    DIR* testdir = opendir( tmp.c_str() );
    if ( testdir != NULL )
    {
      data_path_ = tmp;    // absolute path & directory exists
      closedir( testdir ); // we only opened it to check it exists
    }
    else
    {
      std::string msg;

      switch ( errno )
      {
      case ENOTDIR:
        msg = String::compose( "'%1' is not a directory.", tmp );
        break;
      case ENOENT:
        msg = String::compose( "Directory '%1' does not exist.", tmp );
        break;
      default:
        msg = String::compose(
          "Errno %1 received when trying to open '%2'", errno, tmp );
        break;
      }

      LOG( M_ERROR, "SetStatus", "Variable data_path not set: " + msg );
    }
  }

  if ( updateValue< std::string >( d, "data_prefix", tmp ) )
  {
    if ( tmp.find( '/' ) == std::string::npos )
    {
      data_prefix_ = tmp;
    }
    else
    {
      LOG(
        M_ERROR, "SetStatus", "Data prefix must not contain path elements." );
    }
  }
}

void
nest::IOManager::initialize()
{
  // data_path and data_prefix can be set via environment variables
  DictionaryDatum dict( new Dictionary );
  char* data_path = std::getenv( "NEST_DATA_PATH" );
  if ( data_path )
  {
    ( *dict )[ "data_path" ] = std::string( data_path );
  }
  char* data_prefix = std::getenv( "NEST_DATA_PREFIX" );
  if ( data_prefix )
  {
    ( *dict )[ "data_prefix" ] = std::string( data_prefix );
<<<<<<< HEAD
  if ( not dict->empty() )
=======
  }
  if ( not dict->empty() )
  {
>>>>>>> 7d3c92fc
    set_data_path_prefix_( dict );
  }
}

void
nest::IOManager::finalize()
{
  data_path_ = "";
  data_prefix_ = "";
  overwrite_files_ = false;
}

/*
     - set the data_path, data_prefix and overwrite_files properties
*/
void
nest::IOManager::set_status( const DictionaryDatum& d )
{
  set_data_path_prefix_( d );
  updateValue< bool >( d, "overwrite_files", overwrite_files_ );
}

void
nest::IOManager::get_status( DictionaryDatum& d )
{
  ( *d )[ "data_path" ] = data_path_;
  ( *d )[ "data_prefix" ] = data_prefix_;
  ( *d )[ "overwrite_files" ] = overwrite_files_;
}<|MERGE_RESOLUTION|>--- conflicted
+++ resolved
@@ -107,13 +107,9 @@
   if ( data_prefix )
   {
     ( *dict )[ "data_prefix" ] = std::string( data_prefix );
-<<<<<<< HEAD
-  if ( not dict->empty() )
-=======
   }
   if ( not dict->empty() )
   {
->>>>>>> 7d3c92fc
     set_data_path_prefix_( dict );
   }
 }
