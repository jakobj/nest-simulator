--- conflicted
+++ resolved
@@ -236,12 +236,9 @@
 const Name n_events( "n_events" );
 const Name n_proc( "n_proc" );
 const Name n_receptors( "n_receptors" );
-<<<<<<< HEAD
 const Name needs_prelim_update( "needs_prelim_update" );
+const Name neuron( "neuron" );
 const Name NMDA( "NMDA" );
-=======
->>>>>>> 93deb178
-const Name neuron( "neuron" );
 const Name node_uses_wfr( "node_uses_wfr" );
 const Name noise( "noise" );
 const Name ns( "ns" );
