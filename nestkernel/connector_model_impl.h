/*
 *  connector_model_impl.h
 *
 *  This file is part of NEST.
 *
 *  Copyright (C) 2004 The NEST Initiative
 *
 *  NEST is free software: you can redistribute it and/or modify
 *  it under the terms of the GNU General Public License as published by
 *  the Free Software Foundation, either version 2 of the License, or
 *  (at your option) any later version.
 *
 *  NEST is distributed in the hope that it will be useful,
 *  but WITHOUT ANY WARRANTY; without even the implied warranty of
 *  MERCHANTABILITY or FITNESS FOR A PARTICULAR PURPOSE.  See the
 *  GNU General Public License for more details.
 *
 *  You should have received a copy of the GNU General Public License
 *  along with NEST.  If not, see <http://www.gnu.org/licenses/>.
 *
 */

#ifndef CONNECTOR_MODEL_IMPL_H
#define CONNECTOR_MODEL_IMPL_H

#include "connector_model.h"

// Generated includes:
#include "config.h"

// Includes from libnestutil:
#include "compose.hpp"

// Includes from nestkernel:
#include "connector_base.h"
#include "delay_checker.h"
#include "kernel_manager.h"
#include "nest_time.h"
#include "nest_timeconverter.h"

// Includes from sli:
#include "dictutils.h"

namespace nest
{

// standard implementation to obtain the default delay, assuming that it
// is located in GenericConnectorModel::default_connection
// synapse types with homogeneous delays must provide a specialization
// that returns the default delay from CommonProperties (or from  else where)
// template<typename ConnectionT>
// double get_default_delay(const GenericConnectorModel<ConnectionT> &cm)
// {
//   //std::cout << "standard implementation of get_default_delay" << std::endl;
//   return cm.get_default_connection().get_delay();
// }

// template<typename ConnectionT>
// SynIdDelay & syn_id_delay(const GenericConnectorModel<ConnectionT> &cm)
// {
//   return cm.get_default_connection().get_syn_id_delay();
// }

template < typename ConnectionT >
ConnectorModel*
GenericConnectorModel< ConnectionT >::clone( std::string name ) const
{
  return new GenericConnectorModel( *this, name ); // calls copy construtor
}

template < typename ConnectionT >
void
GenericConnectorModel< ConnectionT >::calibrate( const TimeConverter& tc )
{
  // calibrate the delay of the default properties here
  default_connection_.calibrate( tc );

  // Calibrate will be called after a change in resolution, when there are no
  // network elements present.

  // calibrate any time objects that might reside in CommonProperties
  cp_.calibrate( tc );
}

template < typename ConnectionT >
void
GenericConnectorModel< ConnectionT >::get_status( DictionaryDatum& d ) const
{
  // first get properties common to all synapses
  // these are stored only once (not within each Connection)
  cp_.get_status( d );

  // then get default properties for individual synapses
  default_connection_.get_status( d );

  ( *d )[ names::receptor_type ] = receptor_type_;
  ( *d )[ names::synapse_model ] = LiteralDatum( name_ );
  ( *d )[ names::requires_symmetric ] = requires_symmetric_;
  ( *d )[ names::has_delay ] = has_delay_;
}

template < typename ConnectionT >
void
GenericConnectorModel< ConnectionT >::set_status( const DictionaryDatum& d )
{
  updateValue< long >( d, names::receptor_type, receptor_type_ );
#ifdef HAVE_MUSIC
  // We allow music_channel as alias for receptor_type during connection setup
  updateValue< long >( d, names::music_channel, receptor_type_ );
#endif

  // If the parameter dict d contains /delay, this should set the delay
  // on the default connection, but not affect the actual min/max_delay
  // until a connection with that default delay is created. Since the
  // set_status calls on common properties and default connection may
  // modify min/max delay, we need to freeze the min/max_delay checking.

  kernel().connection_manager.get_delay_checker().freeze_delay_update();

  cp_.set_status( d, *this );
  default_connection_.set_status( d, *this );

  kernel().connection_manager.get_delay_checker().enable_delay_update();

  // we've possibly just got a new default delay. So enforce checking next time
  // it is used
  default_delay_needs_check_ = true;
}

template < typename ConnectionT >
void
GenericConnectorModel< ConnectionT >::used_default_delay()
{
  // if not used before, check now. Solves bug #138, MH 08-01-08
  // replaces whole delay checking for the default delay, see bug #217
  // MH 08-04-24
  // get_default_delay_ must be overridden by derived class to return the
  // correct default delay (either from commonprops or default connection)
  if ( default_delay_needs_check_ )
  {
    try
    {
      if ( has_delay_ )
      {
        kernel().connection_manager.get_delay_checker().assert_valid_delay_ms( default_connection_.get_delay() );
      }
      // Let connections without delay contribute to the delay extrema with
      // wfr_comm_interval. For those connections the min_delay is important
      // as it determines the length of the global communication interval.
      // The call to assert_valid_delay_ms needs to happen only once
      // (either here or in add_connection()) when the first connection
      // without delay is created.
      else
      {
        kernel().connection_manager.get_delay_checker().assert_valid_delay_ms(
          kernel().simulation_manager.get_wfr_comm_interval() );
      }
    }
    catch ( BadDelay& e )
    {
      throw BadDelay( default_connection_.get_delay(),
        String::compose( "Default delay of '%1' must be between min_delay %2 "
                         "and max_delay %3.",
                        get_name(),
                        Time::delay_steps_to_ms( kernel().connection_manager.get_min_delay() ),
                        Time::delay_steps_to_ms( kernel().connection_manager.get_max_delay() ) ) );
    }
    default_delay_needs_check_ = false;
  }
}

template < typename ConnectionT >
void
GenericConnectorModel< ConnectionT >::set_syn_id( synindex syn_id )
{
  default_connection_.set_syn_id( syn_id );
}

template < typename ConnectionT >
void
GenericConnectorModel< ConnectionT >::add_connection( Node& src,
  Node& tgt,
  std::vector< ConnectorBase* >& thread_local_connectors,
  const synindex syn_id,
  const DictionaryDatum& p,
  const double delay,
  const double weight )
{
  if ( not numerics::is_nan( delay ) )
  {
    if ( has_delay_ )
    {
      kernel().connection_manager.get_delay_checker().assert_valid_delay_ms( delay );
    }

    if ( p->known( names::delay ) )
    {
      throw BadParameter(
        "Parameter dictionary must not contain delay if delay is given "
        "explicitly." );
    }
  }
  else
  {
    // check delay
    double delay = 0.0;

    if ( updateValue< double >( p, names::delay, delay ) )
    {
      if ( has_delay_ )
      {
        kernel().connection_manager.get_delay_checker().assert_valid_delay_ms( delay );
      }
    }
    else
    {
      used_default_delay();
    }
  }

  // create a new instance of the default connection
  ConnectionT connection = ConnectionT( default_connection_ );

  if ( not numerics::is_nan( weight ) )
  {
    connection.set_weight( weight );
  }

  if ( not numerics::is_nan( delay ) )
  {
    connection.set_delay( delay );
  }

  if ( not p->empty() )
  {
    // Reference to connector model needed here to check delay (maybe this could
    // be done one level above?).
    connection.set_status( p, *this );
  }

  // We must use a local variable here to hold the actual value of the
  // receptor type. We must not change the receptor_type_ data member, because
  // that represents the *default* value. See #921.
  rport actual_receptor_type = receptor_type_;
#ifdef HAVE_MUSIC
  // We allow music_channel as alias for receptor_type during connection setup
  updateValue< long >( p, names::music_channel, actual_receptor_type );
#endif
  updateValue< long >( p, names::receptor_type, actual_receptor_type );

  add_connection_( src, tgt, thread_local_connectors, syn_id, connection, actual_receptor_type );
}


template < typename ConnectionT >
void
GenericConnectorModel< ConnectionT >::add_connection_( Node& src,
  Node& tgt,
  std::vector< ConnectorBase* >& thread_local_connectors,
  const synindex syn_id,
  ConnectionT& connection,
  const rport receptor_type )
{
  assert( syn_id != invalid_synindex );

  if ( thread_local_connectors[ syn_id ] == NULL )
  {
    // No homogeneous Connector with this syn_id exists, we need to create a new
    // homogeneous Connector.
    thread_local_connectors[ syn_id ] = new Connector< ConnectionT >( syn_id );
  }

  ConnectorBase* connector = thread_local_connectors[ syn_id ];
  // The following line will throw an exception, if it does not work.
  connection.check_connection( src, tgt, receptor_type, get_common_properties() );

  assert( connector != 0 );

<<<<<<< HEAD
  Connector< ConnectionT >* vc =
    static_cast< Connector< ConnectionT >* >( connector );
  vc->push_back( connection );
=======
  // TODO: simplify: push_back should not return anything
  Connector< ConnectionT >* vc = static_cast< Connector< ConnectionT >* >( connector );
  connector = &vc->push_back( connection );

  thread_local_connectors[ syn_id ] = connector;
>>>>>>> 4a0b53df
}

} // namespace nest

#endif<|MERGE_RESOLUTION|>--- conflicted
+++ resolved
@@ -276,17 +276,9 @@
 
   assert( connector != 0 );
 
-<<<<<<< HEAD
   Connector< ConnectionT >* vc =
     static_cast< Connector< ConnectionT >* >( connector );
   vc->push_back( connection );
-=======
-  // TODO: simplify: push_back should not return anything
-  Connector< ConnectionT >* vc = static_cast< Connector< ConnectionT >* >( connector );
-  connector = &vc->push_back( connection );
-
-  thread_local_connectors[ syn_id ] = connector;
->>>>>>> 4a0b53df
 }
 
 } // namespace nest
