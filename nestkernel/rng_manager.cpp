/*
 *  rng_manager.cpp
 *
 *  This file is part of NEST.
 *
 *  Copyright (C) 2004 The NEST Initiative
 *
 *  NEST is free software: you can redistribute it and/or modify
 *  it under the terms of the GNU General Public License as published by
 *  the Free Software Foundation, either version 2 of the License, or
 *  (at your option) any later version.
 *
 *  NEST is distributed in the hope that it will be useful,
 *  but WITHOUT ANY WARRANTY; without even the implied warranty of
 *  MERCHANTABILITY or FITNESS FOR A PARTICULAR PURPOSE.  See the
 *  GNU General Public License for more details.
 *
 *  You should have received a copy of the GNU General Public License
 *  along with NEST.  If not, see <http://www.gnu.org/licenses/>.
 *
 */

#include "rng_manager.h"

// C++ includes:
#include <set>

// Includes from libnestutil:
#include "logging.h"

// Includes from librandom:
#include "gslrandomgen.h"
#include "random_datums.h"

// Includes from nestkernel:
#include "exceptions.h"
#include "kernel_manager.h"
#include "vp_manager_impl.h"

// Includes from sli:
#include "arraydatum.h"


nest::RNGManager::RNGManager()
  : rng_()
{
}

void
nest::RNGManager::initialize()
{
  create_rngs_();
  create_grng_();
}

void
nest::RNGManager::finalize()
{
}

void
nest::RNGManager::set_status( const DictionaryDatum& d )
{
  // Any changes in number of threads will be handled by
  // VPManager::set_status(),
  // which will force re-initialization of RNGManager if necessary. This method
  // will only be called *after* such a reset.

  // set RNGs --- MUST come after n_threads_ is updated
  if ( d->known( "rngs" ) )
  {
    // this array contains pre-seeded RNGs, so they can be used
    // directly, no seeding required
    ArrayDatum* ad = dynamic_cast< ArrayDatum* >( ( *d )[ "rngs" ].datum() );
    if ( ad == 0 )
    {
      throw BadProperty();
    }

    // n_threads_ is the new value after a change of the number of
    // threads
    if ( ad->size()
      != ( size_t )( kernel().vp_manager.get_num_virtual_processes() ) )
    {
      LOG( M_ERROR,
        "RNGManager::set_status",
        "Number of RNGs must equal number of virtual processes "
        "(threads*processes). RNGs "
        "unchanged." );
      throw DimensionMismatch(
        ( size_t )( kernel().vp_manager.get_num_virtual_processes() ),
        ad->size() );
    }

    // delete old generators, insert new generators this code is
    // robust under change of thread number in this call to
    // set_status, as long as it comes AFTER n_threads_ has been
    // upated
    rng_.clear();
    for ( index i = 0; i < ad->size(); ++i )
    {
      if ( kernel().vp_manager.is_local_vp( i ) )
      {
        rng_.push_back( getValue< librandom::RngDatum >(
          ( *ad )[ kernel().vp_manager.suggest_vp_for_gid( i ) ] ) );
      }
    }
  }
<<<<<<< HEAD
=======
  else if ( n_threads_updated and kernel().node_manager.size() == 0 )
  {
    LOG( M_WARNING,
      "RNGManager::set_status",
      "Equipping threads with new default RNGs" );
    create_rngs_();
  }
>>>>>>> df724797

  if ( d->known( "rng_seeds" ) )
  {
    ArrayDatum* ad =
      dynamic_cast< ArrayDatum* >( ( *d )[ "rng_seeds" ].datum() );
    if ( ad == 0 )
    {
      throw BadProperty();
    }

    if ( ad->size()
      != ( size_t )( kernel().vp_manager.get_num_virtual_processes() ) )
    {
      LOG( M_ERROR,
        "RNGManager::set_status",
        "Number of seeds must equal number of virtual processes "
        "(threads*processes). RNGs unchanged." );
      throw DimensionMismatch(
        ( size_t )( kernel().vp_manager.get_num_virtual_processes() ),
        ad->size() );
    }

    // check if seeds are unique
    std::set< unsigned long > seedset;
    for ( index i = 0; i < ad->size(); ++i )
    {
      long s = ( *ad )[ i ]; // SLI has no ulong tokens
      if ( not seedset.insert( s ).second )
      {
        LOG( M_WARNING,
          "RNGManager::set_status",
          "Seeds are not unique across threads!" );
        break;
      }
    }

    // now apply seeds, resets generators automatically
    for ( index i = 0; i < ad->size(); ++i )
    {
      long s = ( *ad )[ i ];

      if ( kernel().vp_manager.is_local_vp( i ) )
      {
        rng_[ kernel().vp_manager.vp_to_thread(
                kernel().vp_manager.suggest_vp_for_gid( i ) ) ]->seed( s );
      }

      rng_seeds_[ i ] = s;
    }
  } // if rng_seeds

  // set GRNG
  if ( d->known( "grng" ) )
  {
    // pre-seeded grng that can be used directly, no seeding required
    updateValue< librandom::RngDatum >( d, names::grng, grng_ );
  }
<<<<<<< HEAD
=======
  else if ( n_threads_updated and kernel().node_manager.size() == 0 )
  {
    LOG( M_WARNING,
      "RNGManager::set_status",
      "Equipping threads with new default GRNG" );
    create_grng_();
  }
>>>>>>> df724797

  if ( d->known( "grng_seed" ) )
  {
    const long gseed = getValue< long >( d, names::grng_seed );

    // check if grng seed is unique with respect to rng seeds
    // if grng_seed and rng_seeds given in one SetStatus call
    std::set< unsigned long > seedset;
    seedset.insert( gseed );
    if ( d->known( "rng_seeds" ) )
    {
      ArrayDatum* ad_rngseeds =
        dynamic_cast< ArrayDatum* >( ( *d )[ "rng_seeds" ].datum() );
      if ( ad_rngseeds == 0 )
      {
        throw BadProperty();
      }
      for ( index i = 0; i < ad_rngseeds->size(); ++i )
      {
        const long vpseed = ( *ad_rngseeds )[ i ]; // SLI has no ulong tokens
        if ( not seedset.insert( vpseed ).second )
        {
          LOG( M_WARNING,
            "RNGManager::set_status",
            "Seeds are not unique across threads!" );
          break;
        }
      }
    }
    // now apply seed, resets generator automatically
    grng_seed_ = gseed;
    grng_->seed( gseed );

  } // if grng_seed
}

void
nest::RNGManager::get_status( DictionaryDatum& d )
{
  ( *d )[ names::rng_seeds ] = Token( rng_seeds_ );
  def< long >( d, names::grng_seed, grng_seed_ );
}


void
nest::RNGManager::create_rngs_()
{
  // if old generators exist, remove them; since rng_ contains
  // lockPTRs, we don't have to worry about deletion
  if ( not rng_.empty() )
  {
    LOG( M_INFO,
      "Network::create_rngs_",
      "Deleting existing random number generators" );

    rng_.clear();
  }

  LOG( M_INFO, "Network::create_rngs_", "Creating default RNGs" );

  rng_seeds_.resize( kernel().vp_manager.get_num_virtual_processes() );

  for ( index i = 0; i < static_cast< index >(
                           kernel().vp_manager.get_num_virtual_processes() );
        ++i )
  {
    unsigned long s = i + 1;
    if ( kernel().vp_manager.is_local_vp( i ) )
    {
/*
 We have to ensure that each thread is provided with a different
 stream of random numbers.  The seeding method for Knuth's LFG
 generator guarantees that different seeds yield non-overlapping
 random number sequences.

 We therefore have to seed with known numbers: using random
 seeds here would run the risk of using the same seed twice.
 For simplicity, we use 1 .. n_vps.
 */
#ifdef HAVE_GSL
      librandom::RngPtr rng(
        new librandom::GslRandomGen( gsl_rng_knuthran2002, s ) );
#else
      librandom::RngPtr rng = librandom::RandomGen::create_knuthlfg_rng( s );
#endif

      if ( not rng )
      {
        LOG( M_ERROR, "Network::create_rngs_", "Error initializing knuthlfg" );

        throw KernelException();
      }

      rng_.push_back( rng );
    }

    rng_seeds_[ i ] = s;
  }
}

void
nest::RNGManager::create_grng_()
{
  // create new grng
  LOG( M_INFO, "Network::create_grng_", "Creating new default global RNG" );

// create default RNG with default seed
#ifdef HAVE_GSL
  grng_ = librandom::RngPtr( new librandom::GslRandomGen(
    gsl_rng_knuthran2002, librandom::RandomGen::DefaultSeed ) );
#else
  grng_ = librandom::RandomGen::create_knuthlfg_rng(
    librandom::RandomGen::DefaultSeed );
#endif

  if ( not grng_ )
  {
    LOG( M_ERROR, "Network::create_grng_", "Error initializing knuthlfg" );

    throw KernelException();
  }

  /*
   The seed for the global rng should be different from the seeds
   of the local rngs_ for each thread seeded with 1,..., n_vps.
   */
  long s = 0;
  grng_seed_ = s;
  grng_->seed( s );
}<|MERGE_RESOLUTION|>--- conflicted
+++ resolved
@@ -106,16 +106,6 @@
       }
     }
   }
-<<<<<<< HEAD
-=======
-  else if ( n_threads_updated and kernel().node_manager.size() == 0 )
-  {
-    LOG( M_WARNING,
-      "RNGManager::set_status",
-      "Equipping threads with new default RNGs" );
-    create_rngs_();
-  }
->>>>>>> df724797
 
   if ( d->known( "rng_seeds" ) )
   {
@@ -173,16 +163,6 @@
     // pre-seeded grng that can be used directly, no seeding required
     updateValue< librandom::RngDatum >( d, names::grng, grng_ );
   }
-<<<<<<< HEAD
-=======
-  else if ( n_threads_updated and kernel().node_manager.size() == 0 )
-  {
-    LOG( M_WARNING,
-      "RNGManager::set_status",
-      "Equipping threads with new default GRNG" );
-    create_grng_();
-  }
->>>>>>> df724797
 
   if ( d->known( "grng_seed" ) )
   {
