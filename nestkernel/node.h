/*
 *  node.h
 *
 *  This file is part of NEST.
 *
 *  Copyright (C) 2004 The NEST Initiative
 *
 *  NEST is free software: you can redistribute it and/or modify
 *  it under the terms of the GNU General Public License as published by
 *  the Free Software Foundation, either version 2 of the License, or
 *  (at your option) any later version.
 *
 *  NEST is distributed in the hope that it will be useful,
 *  but WITHOUT ANY WARRANTY; without even the implied warranty of
 *  MERCHANTABILITY or FITNESS FOR A PARTICULAR PURPOSE.  See the
 *  GNU General Public License for more details.
 *
 *  You should have received a copy of the GNU General Public License
 *  along with NEST.  If not, see <http://www.gnu.org/licenses/>.
 *
 */

#ifndef NODE_H
#define NODE_H

// C++ includes:
#include <bitset>
#include <deque>
#include <sstream>
#include <string>
#include <utility>
#include <vector>

// Includes from nestkernel:
#include "event.h"
#include "histentry.h"
#include "nest_names.h"
#include "nest_time.h"
#include "nest_types.h"

// Includes from sli:
#include "dictdatum.h"

/** @file node.h
 * Declarations for base class Node
 */

namespace nest
{
class Model;
class Subnet;
class Archiving_Node;


/**
 * @defgroup user_interface Model developer interface.
 * Functions and classes important for implementing new Node and
 * Model classes.
 */

/**
 * Base class for all NEST network objects.
 *
 * Class Node is the top of the simulation object hierarchy. It
 * defines the most general interface to a network element.
 *
 * Class Node provide the interface for
 * - updating the dynamic state of an object
 * - connecting nodes, using particular Events
 * - accepting connection requests
 * - handling incoming events
 * A new type of Node must be derived from this base class and
 * implement its interface.
 * In order to keep the inheritance hierarchy flat, it is encouraged
 * to direcly subclass from base class Node.
 *
 * @see class Event
 * @see Subnet
 * @ingroup user_interface
 */

/* BeginDocumentation
   Name: Node - General properties of all nodes.
   Parameters:
   frozen     booltype    - Whether the node is updated during simulation
   global_id  integertype - The global id of the node (cf. local_id)
   local      booltype    - Whether the node is available on the local process
   local_id   integertype - The id of the node in the current  (cf. global_id)
   model      literaltype - The model type the node was created from
   parent     integertype - The global id of the parent subnet
   state      integertype - The state of the node (see the help on elementstates for details)
   thread     integertype - The id of the thread the node is assigned to (valid locally)
   vp         integertype - The id of the virtual process the node is assigned to (valid globally)
   SeeAlso: GetStatus, SetStatus, elementstates
 */


class Node
{
  friend class NodeManager;
  friend class Subnet;
  friend class proxynode;
  friend class Synapse;
  friend class Model;
  friend class SimulationManager;

  Node& operator=( const Node& ); //!< not implemented

public:
  Node();
  Node( Node const& );
  virtual ~Node();

  /**
   * Virtual copy constructor.
   * This function should create a new object by
   * calling the derived class' copy constructor and
   * return its pointer.
   */
  virtual Node*
  clone() const
  {
    return 0;
  }

  /**
   * Returns true if the node has proxies on remote threads. This is
   * used to discriminate between different types of nodes, when adding
   * new nodes to the network.
   */
  virtual bool has_proxies() const;

  /**
   * Returns true for potential global receivers (e.g. spike_detector) and false otherwise
   */
  virtual bool potential_global_receiver() const;

  /**
   * Sets has_proxies_ member variable (to switch to global spike detection mode)
   */
  virtual void set_has_proxies( const bool );

  /**
   * Sets local_receiver_ member variable (to switch to global spike detection mode)
   */
  virtual void set_local_receiver( const bool );

  /**
   * Returns true if the node only receives events from nodes/devices
   * on the same thread.
   */
  virtual bool local_receiver() const;

  /**
   * Returns true if the node exists only once per process, but does
   * not have proxies on remote threads. This is used to
   * discriminate between different types of nodes, when adding new
   * nodes to the network.
   *
   * TODO: Is this true for *any* model at all? Maybe MUSIC related?
   */
  virtual bool one_node_per_process() const;

  /**
   * Returns true if the node if it sends/receives -grid events This is
   * used to discriminate between different types of nodes, when adding
   * new nodes to the network.
   */

  virtual bool is_off_grid() const;


  /**
   * Returns true if the node is a proxy node. This is implemented because
   * the use of RTTI is rather expensive.
   */
  virtual bool is_proxy() const;

  /**
   * Return class name.
   * Returns name of node model (e.g. "iaf_neuron") as string.
   * This name is identical to the name that is used to identify
   * the model in the interpreter's model dictionary.
   */
  std::string get_name() const;

  /**
   * Return global Network ID.
   * Returns the global network ID of the Node.
   * Each node has a unique network ID which can be used to access
   * the Node comparable to a pointer. By definition, the top-level
   * subnet has ID=0.
   */
  index get_gid() const;

  /**
   * Return local node ID.
   * Returns the ID of the node within the parent subject.
   * Local IDs start with 0.
   */
  index get_lid() const;

  /**
   * Return the index to the node in the node array of the parent subnet.
   * @note Since subnets no longer store non-local nodes, LIDs are no
   *       longer identical to these indices.
   */
  index get_subnet_index() const;

  /**
   * Return model ID of the node.
   * Returns the model ID of the model for this node.
   * Model IDs start with 0, Subnet always having ID 0.
   * @note The model ID is not stored in the model prototype instance.
   *       It is only set when actual nodes are created from a prototype.
   */
  int get_model_id() const;

  /**
   * Return pointer to parent subnet.
   * Each node is member of a subnet whose pointer can be accessed
   * through this function.
   * This pointer must be non NULL for all Nodes which are not the
   * top-level subnet. Only the top-level subnet returns NULL.
   */
  Subnet* get_parent() const;

  /**
   * Prints out one line of the tree view of the network.
   */
  virtual std::string
  print_network( int, int, std::string = "" )
  {
    return std::string();
  }

  /**
   * Returns true if node is frozen, i.e., shall not be updated.
   */
  bool is_frozen() const;

  /**
<<<<<<< HEAD
=======
   * Returns true if the node requires a preliminary update step
   */
  bool needs_prelim_update() const;

  /**
   * Sets needs_prelim_up_ member variable
   * (to be able to set it to "true" for any class derived from Node)
   */
  void set_needs_prelim_update( const bool );

  /**
   * Return pointer to network driver class.
   * @todo This member should return a reference, not a pointer.
   */
  static Network* network();

  /**
>>>>>>> f2bf8b00
   * Returns true if the node is allocated in the local process.
   */
  bool is_local() const;

  /**
   * Set state variables to the default values for the model.
   * Dynamic variables are all observable state variables of a node
   * that change during Node::update().
   * After calling init_state(), the state variables
   * should have the same values that they had after the node was
   * created. In practice, they will be initialized to the values
   * of the prototype node (model).
   * @note If the parameters of the model have been changes since the node
   *       was created, the node will be initialized to the present values
   *       set in the model.
   * @note This function is the public interface to the private function
   *       Node::init_state_(const Node&) that must be implemented by
   *       derived classes.
   */
  void init_state();

  /**
   * Initialize buffers of a node.
   * This function initializes the Buffers of a Node, e.g., ring buffers
   * for incoming events, buffers for logging potentials.
   * This function is called before Simulate is called for the first time
   * on a node, but not upon resumption of a simulation.
   * This is a wrapper function, which calls the overloaded Node::init_buffers_()
   * worker only if the buffers of the node have not been initialized yet.
   */
  void init_buffers();

  /**
   * Re-calculate dependent parameters of the node.
   * This function is called each time a simulation is begun/resumed.
   * It must re-calculate all internal Variables of the node required
   * for spike handling or updating the node.
   *
   */
  virtual void calibrate() = 0;

  /**
   * Finalize node.
   * Override this function if a node needs to "wrap up" things after a simulation,
   * i.e., before Network::get_network().resume() returns. Typical use-cases are devices
   * that need to flush buffers or disconnect from external files or pipes.
   */
  virtual void
  finalize()
  {
  }

  /**
   * Bring the node from state $t$ to $t+n*dt$.
   *
   * n->update(T, from, to) performs the update steps beginning
   * at T+from .. T+to-1, ie, emitting events with time stamps
   * T+from+1 .. T+to.
   *
   * @param Time   network time at beginning of time slice.
   * @param long_t initial step inside time slice
   * @param long_t post-final step inside time slice
   *
   */
  virtual void update( Time const&, const long_t, const long_t ) = 0;

  /**
   * Bring the node from state $t$ to $t+n*dt$, sends SecondaryEvents
   * (e.g. GapJEvent) and resets state variables to values at $t$.
   *
   * n->prelim_update(T, from, to) performs the update steps beginning
   * at T+from .. T+to-1.
   *
   * Does not emit spikes, does not log state variables.
   *
   * throws UnexpectedEvent if not reimplemented in derived class
   *
   * @param Time   network time at beginning of time slice.
   * @param long_t initial step inside time slice
   * @param long_t post-final step inside time slice
   *
   */
  virtual bool prelim_update( Time const&, const long_t, const long_t );

  /**
   * @defgroup status_interface Configuration interface.
   * Functions and infrastructure, responsible for the configuration
   * of Nodes from the SLI Interpreter level.
   *
   * Each node can be configured from the SLI level through a named
   * parameter interface. In order to change parameters, the user
   * can specify name value pairs for each parameter. These pairs
   * are stored in a data structure which is called Dictionary.
   * Likewise, the user can query the configuration of any node by
   * requesting a dictionary with name value pairs.
   *
   * The configuration interface consists of four functions which
   * implement storage and retrieval of named parameter sets.
   */

  /**
   * Change properties of the node according to the
   * entries in the dictionary.
   * @param d Dictionary with named parameter settings.
   * @ingroup status_interface
   */
  virtual void set_status( const DictionaryDatum& ) = 0;

  /**
   * Export properties of the node by setting
   * entries in the status dictionary.
   * @param d Dictionary.
   * @ingroup status_interface
   */
  virtual void get_status( DictionaryDatum& ) const = 0;

public:
  /**
   * @defgroup event_interface Communication.
   * Functions and infrastructure, responsible for communication
   * between Nodes.
   *
   * Nodes communicate by sending an receiving events. The
   * communication interface consists of two parts:
   * -# Functions to handle incoming events.
   * -# Functions to check if a connection between nodes is possible.
   *
   * @see Event
   */

  /**
   * Send an event to the receiving_node passed as an argument.
   * This is required during the connection handshaking to test,
   * if the receiving_node can handle the event type and receptor_type sent
   * by the source node.
   *
   * If dummy_target is true, this indicates that receiving_node is derived from
   * ConnTestDummyNodeBase and used in the first call to send_test_event().
   * This can be ignored in most cases, but Nodes sending DS*Events to their
   * own event hooks and then *Events to their proper targets must send
   * DS*Events when called with the dummy target, and *Events when called with
   * the real target, see #478.
   */
  virtual port
  send_test_event( Node& receiving_node, rport receptor_type, synindex syn_id, bool dummy_target );

  /**
   * Check if the node can handle a particular event and receptor type.
   * This function is called upon connection setup by send_test_event().
   *
   * handles_test_event() function is used to verify that the receiver
   * can handle the event. It can also be used by the receiver to
   * return information to the sender in form of the returned port.
   * The default implementation throws an IllegalConnection
   * exception.  Any node class should define handles_test_event()
   * functions for all those event types it can handle.
   *
   * See Kunkel et al, Front Neuroinform 8:78 (2014), Sec 3.
   *
   * @note The semantics of all other handles_test_event() functions is identical.
   * @ingroup event_interface
   * @throws IllegalConnection
   */
  virtual port handles_test_event( SpikeEvent&, rport receptor_type );
  virtual port handles_test_event( RateEvent&, rport receptor_type );
  virtual port handles_test_event( DataLoggingRequest&, rport receptor_type );
  virtual port handles_test_event( CurrentEvent&, rport receptor_type );
  virtual port handles_test_event( ConductanceEvent&, rport receptor_type );
  virtual port handles_test_event( DoubleDataEvent&, rport receptor_type );
  virtual port handles_test_event( DSSpikeEvent&, rport receptor_type );
  virtual port handles_test_event( DSCurrentEvent&, rport receptor_type );
  virtual port handles_test_event( GapJEvent&, rport receptor_type );

  /**
   * Required to check, if source neuron may send a SecondaryEvent.
   * This base class implementation throws IllegalConnection
   * and needs to be overwritten in the derived class.
   * @ingroup event_interface
   * @throws IllegalConnection
   */
  virtual void sends_secondary_event( GapJEvent& ge );

  /**
   * Register a STDP connection
   *
   * @throws IllegalConnection
   *
   */
  virtual void register_stdp_connection( double_t );

  /**
   * Handle incoming spike events.
   * @param thrd Id of the calling thread.
   * @param e Event object.
   *
   * This handler has to be implemented if a Node should
   * accept spike events.
   * @see class SpikeEvent
   * @ingroup event_interface
   */
  virtual void handle( SpikeEvent& e );

  /**
   * Handler for rate events.
   * @see handle(SpikeEvent&)
   * @ingroup event_interface
   * @throws UnexpectedEvent
   */
  virtual void handle( RateEvent& e );

  /**
   * Handler for universal data logging request.
   * @see handle(SpikeEvent&)
   * @ingroup event_interface
   * @throws UnexpectedEvent
   */
  virtual void handle( DataLoggingRequest& e );

  /**
   * Handler for universal data logging request.
   * @see handle(SpikeEvent&)
   * @ingroup event_interface
   * @throws UnexpectedEvent
   * @note There is no connect_sender() for DataLoggingReply, since
   *       this event is only used as "back channel" for DataLoggingRequest.
   */
  virtual void handle( DataLoggingReply& e );

  /**
   * Handler for current events.
   * @see handle(thread, SpikeEvent&)
   * @ingroup event_interface
   * @throws UnexpectedEvent
   */
  virtual void handle( CurrentEvent& e );

  /**
   * Handler for conductance events.
   * @see handle(thread, SpikeEvent&)
   * @ingroup event_interface
   * @throws UnexpectedEvent
   */
  virtual void handle( ConductanceEvent& e );

  /**
   * Handler for DoubleData events.
   * @see handle(thread, SpikeEvent&)
   * @ingroup event_interface
   * @throws UnexpectedEvent
   */
  virtual void handle( DoubleDataEvent& e );

  /**
   * Handler for gap junction events.
   * @see handle(thread, GapJEvent&)
   * @ingroup event_interface
   * @throws UnexpectedEvent
   */
  virtual void handle( GapJEvent& e );

  /**
   * @defgroup MSP_functions Model of Structural Plasticity in NEST.
   * Functions related to accessibility and setup of variables required for
   * the implementation of MSP in NEST.
   *
   */

  /**
   * Return the Ca_minus value at time Ca_t which corresponds to the time of
   * the last update in Calcium concentration which is performed each time
   * a Node spikes.
   * Return 0.0 if not overridden
   * @ingroup MSP_functions
   */
  virtual double_t
  get_Ca_minus() const
  {
    return 0.0;
  }

  /**
   * Get the number of synaptic element for the current Node at Ca_t which
   * corresponds to the time of the last spike.
   * Return 0.0 if not overridden
   * @ingroup MSP_functions
   */
  virtual double_t get_synaptic_elements( Name ) const
  {
    return 0.0;
  }

  /**
   * Get the number of vacant synaptic element for the current Node
   * Return 0 if not overridden
   * @ingroup MSP_functions
   */
  virtual int_t get_synaptic_elements_vacant( Name ) const
  {
    return 0;
  }

  /**
   * Get the number of connected synaptic element for the current Node
   * Return 0 if not overridden
   * @ingroup MSP_functions
   */
  virtual int_t get_synaptic_elements_connected( Name ) const
  {
    return 0;
  }

  /**
   * Get the number of all synaptic elements for the current Node at time t
   * Return an empty map if not overridden
   * @ingroup MSP_functions
   */
  virtual std::map< Name, double_t >
  get_synaptic_elements()
  {
    return std::map< Name, double >();
  }

  /**
   * Triggers the update of all SynapticElements
   * stored in the synaptic_element_map_. It also updates the calcium concentration.
   * @param t double_t time when the update is being performed
   * @ingroup MSP_functions
   */
  virtual void update_synaptic_elements( double_t ){};

  /**
   * Is used to reduce the number of synaptic elements in the node through
   * time.
   * @param p double_t correspond the the proportion of synaptic elements
   * to be removed.
   * @ingroup MSP_functions
   */
  virtual void decay_synaptic_elements_vacant( double_t ){};

  /**
   * Is used to update the number of connected
   * synaptic elements (SynapticElement::z_connected_) when a synapse
   * is formed or deleted.
   * @param type Name, name of the synaptic element to connect
   * @param n int_t number of new connections of the given type
   * @ingroup MSP_functions
   */
  virtual void connect_synaptic_element( Name, int_t ){};

  /**
   * return the Kminus value at t (in ms).
   * @throws UnexpectedEvent
   */
  virtual double_t get_K_value( double_t t );

  /**
   * write the Kminus and triplet_Kminus values at t (in ms) to
   * the provided locations.
   * @throws UnexpectedEvent
   */
  virtual void get_K_values( double_t t, double_t& Kminus, double_t& triplet_Kminus );

  /**
  * return the spike history for (t1,t2].
  * @throws UnexpectedEvent
  */
  virtual void get_history( double_t t1,
    double_t t2,
    std::deque< histentry >::iterator* start,
    std::deque< histentry >::iterator* finish );

  /**
   * Modify Event object parameters during event delivery.
   * Some Nodes want to perform a function on an event for each
   * of their targets. An example is the poisson_generator which
   * needs to draw a random number for each target. The DSSpikeEvent,
   * DirectSendingSpikeEvent, calls sender->event_hook(thread, *this)
   * in its operator() function instead of calling target->handle().
   * The default implementation of Node::event_hook() just calls
   * target->handle(DSSpikeEvent&). Any reimplementation must also
   * execute this call. Otherwise the event will not be delivered.
   * If needed, target->handle(DSSpikeEvent) may be called more than
   * once.
   */
  virtual void event_hook( DSSpikeEvent& );

  virtual void event_hook( DSCurrentEvent& );

  /**
   * Store the number of the thread to which the node is assigned.
   * The assignment is done after node creation by the Network class.
   * @see: NodeManager::add_node().
   */
  void set_thread( thread );

  /**
   * Retrieve the number of the thread to which the node is assigned.
   */
  thread get_thread() const;

  /**
   * Store the number of the virtual process to which the node is assigned.
   * This is assigned to the node in NodeManager::add_node().
   */
  void set_vp( thread );

  /**
   * Retrieve the number of the virtual process to which the node is assigned.
   */
  thread get_vp() const;

  /** Set the model id.
   * This method is called by NodeManager::add_node() when a node is created.
   * @see get_model_id()
   */
  void set_model_id( int );

  /**
   * @returns true if node is a subnet.
   */
  virtual bool is_subnet() const;

  /**
   *  Return a dictionary with the node's properties.
   *
   *  get_status_base() first gets a dictionary with the basic
   *  information of an element, using get_status_dict_(). It then
   *  calls the custom function get_status(DictionaryDatum) with
   *  the created status dictionary as argument.
   */
  DictionaryDatum get_status_base();

  /**
   * Set status dictionary of a node.
   *
   * Forwards to set_status() of the derived class.
   * @internal
   */
  void set_status_base( const DictionaryDatum& );

  /**
   * Returns true if node is model prototype.
   */
  bool is_model_prototype() const;

  /**
   * set thread local index

   */
  void set_thread_lid( const index );

  /**
   * get thread local index
   */
  index get_thread_lid() const;

  //! True if buffers have been initialized.
  bool
  buffers_initialized() const
  {
    return buffers_initialized_;
  }

  void
  set_buffers_initialized( bool initialized )
  {
    buffers_initialized_ = initialized;
  }

private:
  void set_lid_( index );          //!< Set local id, relative to the parent subnet
  void set_parent_( Subnet* );     //!< Set pointer to parent subnet.
  void set_gid_( index );          //!< Set global node id
  void set_subnet_index_( index ); //!< Index into node array in subnet

  /** Return a new dictionary datum .
   *
   * This function is called by get_status_base() and returns a new
   * empty dictionary by default.  Some nodes may contain a
   * permanent status dictionary which is then returned by
   * get_status_dict_().
   */
  virtual DictionaryDatum get_status_dict_();

protected:
  /**
   * Return the number of thread siblings in SiblingContainer.
   *
   * This method is meaningful only for SiblingContainer, for which it
   * returns the number of siblings in the container.
   * For all other models (including Subnet), it returns 0, which is not
   * wrong. By defining the method in this way, we avoid many dynamic casts.
   */
  virtual size_t
  num_thread_siblings_() const
  {
    return 0;
  }

  /**
   * Return the specified member of a SiblingContainer.
   *
   * This method is meaningful only for SiblingContainer, for which it
   * returns the pointer to the indexed node in the container.
   * For all other models (including Subnet), it returns a null pointer
   * and throws and assertion.By defining the method in this way, we avoid
   * many dynamic casts.
   */
  virtual Node* get_thread_sibling_( index ) const
  {
    assert( false );
    return 0;
  }

  /**
   * Return specified member of a SiblingContainer, with access control.
   */
  virtual Node* get_thread_sibling_safe_( index ) const
  {
    assert( false );
    return 0;
  }

  /**
   * Private function to initialize the state of a node to model defaults.
   * This function, which must be overloaded by all derived classes, provides
   * the implementation for initializing the state of a node to the model defaults;
   * the state is the set of observable dynamic variables.
   * @param Reference to model prototype object.
   * @see Node::init_state()
   * @note To provide a reasonable behavior during the transition to the new scheme,
   *       init_state_() has a default implementation calling init_dynamic_state_().
   */
  virtual void init_state_( Node const& ) = 0;

  /**
   * Private function to initialize the buffers of a node.
   * This function, which must be overloaded by all derived classes, provides
   * the implementation for initializing the buffers of a node.
   * @see Node::init_buffers()
   */
  virtual void init_buffers_() = 0;

  Model& get_model_() const;

  //! Mark node as frozen.
  void
  set_frozen_( bool frozen )
  {
    frozen_ = frozen;
  }

  /**
   * Auxiliary function to downcast a Node to a concrete class derived from Node.
   * @note This function is used to convert generic Node references to specific
   *       ones when intializing parameters or state from a prototype.
   */
  template < typename ConcreteNode >
  const ConcreteNode& downcast( const Node& );

private:
  index gid_;          //!< Global element id (within network).
  index lid_;          //!< Local element id (within parent).
  index subnet_index_; //!< Index of node in parent's node array

  /**
   * Local id of this node in the thread-local vector of nodes.
   */
  index thread_lid_;

  /**
   * Model ID.
   * It is only set for actual node instances, not for instances of class Node
   * representing model prototypes. Model prototypes always have model_id_==-1.
   * @see get_model_id(), set_model_id()
   */
  int model_id_;
  Subnet* parent_;           //!< Pointer to parent.
  thread thread_;            //!< thread node is assigned to
  thread vp_;                //!< virtual process node is assigned to
  bool frozen_;              //!< node shall not be updated if true
  bool buffers_initialized_; //!< Buffers have been initialized
<<<<<<< HEAD
=======
  bool needs_prelim_up_;     //!< node requires preliminary update step

protected:
  static Network* net_; //!< Pointer to global network driver.
>>>>>>> f2bf8b00
};

inline bool
Node::is_frozen() const
{
  return frozen_;
}

inline bool
Node::needs_prelim_update() const
{
  return needs_prelim_up_;
}

inline void
Node::set_needs_prelim_update( const bool npu )
{
  needs_prelim_up_ = npu;
}

inline bool
Node::has_proxies() const
{
  return true;
}

inline bool
Node::potential_global_receiver() const
{
  return false;
}

inline bool
Node::local_receiver() const
{
  return false;
}

inline bool
Node::one_node_per_process() const
{
  return false;
}

inline bool
Node::is_off_grid() const
{
  return false;
}

inline bool
Node::is_proxy() const
{
  return false;
}

inline index
Node::get_lid() const
{
  return lid_;
}

inline index
Node::get_gid() const
{
  return gid_;
}

inline index
Node::get_subnet_index() const
{
  return subnet_index_;
}

inline void
Node::set_gid_( index i )
{
  gid_ = i;
}

inline void
Node::set_lid_( index i )
{
  lid_ = i;
}

inline void
Node::set_subnet_index_( index i )
{
  subnet_index_ = i;
}

inline int
Node::get_model_id() const
{
  return model_id_;
}

inline void
Node::set_model_id( int i )
{
  model_id_ = i;
}

inline bool
Node::is_model_prototype() const
{
  return vp_ == invalid_thread_;
}

inline Subnet*
Node::get_parent() const
{
  return parent_;
}

inline void
Node::set_parent_( Subnet* c )
{
  parent_ = c;
}

inline void
Node::set_thread( thread t )
{
  thread_ = t;
}

inline thread
Node::get_thread() const
{
  return thread_;
}

inline void
Node::set_vp( thread vp )
{
  vp_ = vp;
}

inline thread
Node::get_vp() const
{
  return vp_;
}

template < typename ConcreteNode >
const ConcreteNode&
Node::downcast( const Node& n )
{
  ConcreteNode const* tp = dynamic_cast< ConcreteNode const* >( &n );
  assert( tp != 0 );
  return *tp;
}

inline void
Node::set_thread_lid( const index tlid )
{
  thread_lid_ = tlid;
}

inline index
Node::get_thread_lid() const
{
  return thread_lid_;
}

} // namespace

#endif<|MERGE_RESOLUTION|>--- conflicted
+++ resolved
@@ -240,8 +240,6 @@
   bool is_frozen() const;
 
   /**
-<<<<<<< HEAD
-=======
    * Returns true if the node requires a preliminary update step
    */
   bool needs_prelim_update() const;
@@ -253,13 +251,6 @@
   void set_needs_prelim_update( const bool );
 
   /**
-   * Return pointer to network driver class.
-   * @todo This member should return a reference, not a pointer.
-   */
-  static Network* network();
-
-  /**
->>>>>>> f2bf8b00
    * Returns true if the node is allocated in the local process.
    */
   bool is_local() const;
@@ -842,13 +833,7 @@
   thread vp_;                //!< virtual process node is assigned to
   bool frozen_;              //!< node shall not be updated if true
   bool buffers_initialized_; //!< Buffers have been initialized
-<<<<<<< HEAD
-=======
   bool needs_prelim_up_;     //!< node requires preliminary update step
-
-protected:
-  static Network* net_; //!< Pointer to global network driver.
->>>>>>> f2bf8b00
 };
 
 inline bool
