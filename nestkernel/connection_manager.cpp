/*
 *  connection_manager.cpp
 *
 *  This file is part of NEST.
 *
 *  Copyright (C) 2004 The NEST Initiative
 *
 *  NEST is free software: you can redistribute it and/or modify
 *  it under the terms of the GNU General Public License as published by
 *  the Free Software Foundation, either version 2 of the License, or
 *  (at your option) any later version.
 *
 *  NEST is distributed in the hope that it will be useful,
 *  but WITHOUT ANY WARRANTY; without even the implied warranty of
 *  MERCHANTABILITY or FITNESS FOR A PARTICULAR PURPOSE.  See the
 *  GNU General Public License for more details.
 *
 *  You should have received a copy of the GNU General Public License
 *  along with NEST.  If not, see <http://www.gnu.org/licenses/>.
 *
 */

#include "connection_manager.h"

// Generated includes:
#include "config.h"

// C++ includes:
#include <cassert>
#include <cmath>
#include <set>
#include <algorithm>

// Includes from libnestutil:
#include "compose.hpp"
#include "logging.h"

// Includes from nestkernel:
#include "conn_builder.h"
#include "conn_builder_factory.h"
#include "connection_label.h"
#include "connector_base.h"
#include "connector_model.h"
#include "delay_checker.h"
#include "exceptions.h"
#include "kernel_manager.h"
#include "mpi_manager_impl.h"
#include "nest_names.h"
#include "nest_types.h"
#include "node.h"
#include "nodelist.h"
#include "subnet.h"
#include "target_table_devices_impl.h"
#include "vp_manager_impl.h"

// Includes from sli:
#include "dictutils.h"
#include "sliexceptions.h"
#include "token.h"
#include "tokenutils.h"

nest::ConnectionManager::ConnectionManager()
  : connruledict_( new Dictionary() )
  , connbuilder_factories_()
  , min_delay_( 1 )
  , max_delay_( 1 )
  , keep_source_table_( true )
  , have_connections_changed_( false )
{
}

nest::ConnectionManager::~ConnectionManager()
{
  source_table_.finalize();
  delete_connections_5g_();
}

void
nest::ConnectionManager::initialize()
{
  thread num_threads = kernel().vp_manager.get_num_threads();
  connections_5g_.resize( num_threads, 0 );
  for ( thread tid = 0; tid < num_threads; ++tid )
  {
    connections_5g_[ tid ] = new HetConnector();
  }
  source_table_.initialize();
  target_table_.initialize();
  target_table_devices_.initialize();

  std::vector< DelayChecker > tmp2( kernel().vp_manager.get_num_threads() );
  delay_checkers_.swap( tmp2 );

  std::vector< std::vector< size_t > > tmp3(
    kernel().vp_manager.get_num_threads(), std::vector< size_t >() );
  vv_num_connections_.swap( tmp3 );

  // The following line is executed by all processes, no need to communicate
  // this change in delays.
  min_delay_ = max_delay_ = 1;
}

void
nest::ConnectionManager::finalize()
{
  source_table_.finalize();
  target_table_.finalize();
  target_table_devices_.finalize();
  delete_connections_5g_();
}

void
nest::ConnectionManager::set_status( const DictionaryDatum& d )
{
  for ( size_t i = 0; i < delay_checkers_.size(); ++i )
  {
    delay_checkers_[ i ].set_status( d );
  }

  updateValue< bool >( d, "keep_source_table", keep_source_table_ );
  if ( not keep_source_table_
    && kernel().sp_manager.is_structural_plasticity_enabled() )
  {
    throw KernelException(
      "Structural plasticity can not be enabled if source table is not kept." );
  }
}

nest::DelayChecker&
nest::ConnectionManager::get_delay_checker()
{
  return delay_checkers_[ kernel().vp_manager.get_thread_id() ];
}

void
nest::ConnectionManager::get_status( DictionaryDatum& d )
{
  update_delay_extrema_();
  def< double >( d, "min_delay", Time( Time::step( min_delay_ ) ).get_ms() );
  def< double >( d, "max_delay", Time( Time::step( max_delay_ ) ).get_ms() );

  size_t n = get_num_connections();
  def< long >( d, "num_connections", n );
  def< bool >( d, "keep_source_table", keep_source_table_ );
}

DictionaryDatum nest::ConnectionManager::get_synapse_status(
  const index source_gid,
  const index target_gid,
  const thread tid,
  const synindex syn_id,
  const port p ) const // TODO@5g: rename port -> lcid?
{
  kernel().model_manager.assert_valid_syn_id( syn_id );

  DictionaryDatum dict( new Dictionary );
  ( *dict )[ names::source ] = source_gid;
  ( *dict )[ names::synapse_model ] = LiteralDatum(
    kernel().model_manager.get_synapse_prototype( syn_id ).get_name() );

  const Node* source = kernel().node_manager.get_node( source_gid, tid );
  const Node* target = kernel().node_manager.get_node( target_gid, tid );

  if ( source->has_proxies() and target->has_proxies() )
  {
    // TODO@5g: get_synapse_neuron_to_neuron_status
    connections_5g_[ tid ]->get_synapse_status( syn_id, dict, p );
  }
  else if ( source->has_proxies() and not target->has_proxies() )
  {
    // TODO@5g: get_synapse_neuron_to_device_status
    target_table_devices_.get_synapse_status_to_device(
      tid, source_gid, syn_id, dict, p );
  }
  else if ( not source->has_proxies() )
  {
    // TODO@5g: get_synapse_from_device_status
    const index ldid = source->get_local_device_id();
    target_table_devices_.get_synapse_status_from_device(
      tid, ldid, syn_id, dict, p );
  }
  else
  {
    assert( false );
  }

  return dict;
}

void
nest::ConnectionManager::set_synapse_status( const index source_gid,
  const index target_gid,
  const thread tid,
  const synindex syn_id,
  const port p,
  const DictionaryDatum& dict )
{
  kernel().model_manager.assert_valid_syn_id( syn_id );

  const Node* source = kernel().node_manager.get_node( source_gid, tid );
  const Node* target = kernel().node_manager.get_node( target_gid, tid );

  try
  {
    if ( source->has_proxies() and target->has_proxies() )
    {
      connections_5g_[ tid ]->set_synapse_status( syn_id,
        kernel().model_manager.get_synapse_prototype( syn_id, tid ),
        dict,
        p );
    }
    else if ( source->has_proxies() and not target->has_proxies() )
    {
      target_table_devices_.set_synapse_status_to_device( tid,
        source_gid,
        syn_id,
        kernel().model_manager.get_synapse_prototype( syn_id, tid ),
        dict,
        p );
    }
    else if ( not source->has_proxies() )
    {
      const index ldid = source->get_local_device_id();
      target_table_devices_.set_synapse_status_from_device( tid,
        ldid,
        syn_id,
        kernel().model_manager.get_synapse_prototype( syn_id, tid ),
        dict,
        p );
    }
    else
    {
      assert( false );
    }
  }
  catch ( BadProperty& e )
  {
    throw BadProperty( String::compose(
      "Setting status of '%1' connecting from GID %2 to GID %3 via port %4: %5",
      kernel().model_manager.get_synapse_prototype( syn_id, tid ).get_name(),
      source_gid,
      target_gid,
      p,
      e.message() ) );
  }
}

void
nest::ConnectionManager::delete_connections_5g_()
{
  for ( std::vector< HetConnector* >::iterator it = connections_5g_.begin();
        it != connections_5g_.end();
        ++it )
  {
    ( *it )->~HetConnector();
  }
  connections_5g_.clear();
}

const nest::Time
nest::ConnectionManager::get_min_delay_time_() const
{
  Time min_delay = Time::pos_inf();

  std::vector< DelayChecker >::const_iterator it;
  for ( it = delay_checkers_.begin(); it != delay_checkers_.end(); ++it )
    min_delay = std::min( min_delay, it->get_min_delay() );

  return min_delay;
}

const nest::Time
nest::ConnectionManager::get_max_delay_time_() const
{
  Time max_delay = Time::get_resolution();

  std::vector< DelayChecker >::const_iterator it;
  for ( it = delay_checkers_.begin(); it != delay_checkers_.end(); ++it )
    max_delay = std::max( max_delay, it->get_max_delay() );

  return max_delay;
}

bool
nest::ConnectionManager::get_user_set_delay_extrema() const
{
  bool user_set_delay_extrema = false;

  std::vector< DelayChecker >::const_iterator it;
  for ( it = delay_checkers_.begin(); it != delay_checkers_.end(); ++it )
    user_set_delay_extrema |= it->get_user_set_delay_extrema();

  return user_set_delay_extrema;
}

nest::ConnBuilder*
nest::ConnectionManager::get_conn_builder( const std::string& name,
  const GIDCollection& sources,
  const GIDCollection& targets,
  const DictionaryDatum& conn_spec,
  const DictionaryDatum& syn_spec )
{
  const size_t rule_id = connruledict_->lookup( name );
  return connbuilder_factories_.at( rule_id )->create(
    sources, targets, conn_spec, syn_spec );
}

void
nest::ConnectionManager::calibrate( const TimeConverter& tc )
{
  for ( thread tid = 0; tid < kernel().vp_manager.get_num_threads(); ++tid )
  {
    delay_checkers_[ tid ].calibrate( tc );
  }
}

void
nest::ConnectionManager::connect( const GIDCollection& sources,
  const GIDCollection& targets,
  const DictionaryDatum& conn_spec,
  const DictionaryDatum& syn_spec )
{
  have_connections_changed_ = true;

  conn_spec->clear_access_flags();
  syn_spec->clear_access_flags();

  if ( !conn_spec->known( names::rule ) )
    throw BadProperty( "Connectivity spec must contain connectivity rule." );
  const Name rule_name =
    static_cast< const std::string >( ( *conn_spec )[ names::rule ] );

  if ( !connruledict_->known( rule_name ) )
    throw BadProperty(
      String::compose( "Unknown connectivity rule: %1", rule_name ) );
  const long rule_id = ( *connruledict_ )[ rule_name ];

  ConnBuilder* cb = connbuilder_factories_.at( rule_id )->create(
    sources, targets, conn_spec, syn_spec );
  assert( cb != 0 );

  // at this point, all entries in conn_spec and syn_spec have been checked
  ALL_ENTRIES_ACCESSED(
    *conn_spec, "Connect", "Unread dictionary entries in conn_spec: " );
  ALL_ENTRIES_ACCESSED(
    *syn_spec, "Connect", "Unread dictionary entries in syn_spec: " );

  cb->connect();
  delete cb;
}

void
nest::ConnectionManager::update_delay_extrema_()
{
  min_delay_ = get_min_delay_time_().get_steps();
  max_delay_ = get_max_delay_time_().get_steps();

  if ( not get_user_set_delay_extrema() )
  {
    // If no min/max_delay is set explicitly (SetKernelStatus), then the default
    // delay used by the SPBuilders have to be respected for the min/max_delay.
    min_delay_ =
      std::min( min_delay_, kernel().sp_manager.builder_min_delay() );
    max_delay_ =
      std::max( max_delay_, kernel().sp_manager.builder_max_delay() );
  }

  if ( kernel().mpi_manager.get_num_processes() > 1 )
  {
    std::vector< delay > min_delays( kernel().mpi_manager.get_num_processes() );
    min_delays[ kernel().mpi_manager.get_rank() ] = min_delay_;
    kernel().mpi_manager.communicate( min_delays );
    min_delay_ = *std::min_element( min_delays.begin(), min_delays.end() );

    std::vector< delay > max_delays( kernel().mpi_manager.get_num_processes() );
    max_delays[ kernel().mpi_manager.get_rank() ] = max_delay_;
    kernel().mpi_manager.communicate( max_delays );
    max_delay_ = *std::max_element( max_delays.begin(), max_delays.end() );
  }

  if ( min_delay_ == Time::pos_inf().get_steps() )
    min_delay_ = Time::get_resolution().get_steps();
}

// gid node thread syn delay weight
void
nest::ConnectionManager::connect( index sgid,
  Node* target,
  thread target_thread,
  index syn,
  double d,
  double w )
{
  have_connections_changed_ = true;

  Node* const source = kernel().node_manager.get_node( sgid, target_thread );
  const thread tid = kernel().vp_manager.get_thread_id();

  // normal nodes and devices with proxies -> normal nodes and devices with
  // proxies
  if ( source->has_proxies() && target->has_proxies() )
  {
    connect_( *source, *target, sgid, target_thread, syn, d, w );
  }
  // normal nodes and devices with proxies -> normal devices
  else if ( source->has_proxies() && not target->has_proxies() )
  {
    if ( source->is_proxy() || source->get_thread() != tid )
    {
      return;
    }

    connect_to_device_( *source, *target, sgid, target_thread, syn, d, w );
  }
  // normal devices -> normal nodes and devices with proxies
  else if ( not source->has_proxies() && target->has_proxies() )
  {
    connect_from_device_( *source, *target, sgid, target_thread, syn, d, w );
  }
  // normal devices -> normal devices
  else if ( not source->has_proxies() && not target->has_proxies() )
  {
    // create connection only on suggested thread of target
    target_thread = kernel().vp_manager.vp_to_thread(
      kernel().vp_manager.suggest_vp( target->get_gid() ) );
    if ( target_thread == tid )
    {
      connect_from_device_( *source, *target, sgid, target_thread, syn, d, w );
    }
  }
  // globally receiving devices
  // e.g., volume transmitter
  else if ( not target->has_proxies() && not target->local_receiver() )
  {
    // we do not allow to connect a device to a global receiver at the moment
    if ( not source->has_proxies() )
    {
      return;
    }
    // TODO@5g: implement
    assert( false );
    // globally receiving devices iterate over all target threads
    const thread n_threads = kernel().vp_manager.get_num_threads();
    for ( thread tid = 0; tid < n_threads; ++tid )
    {
      target = kernel().node_manager.get_node( target->get_gid(), tid );
      connect_( *source, *target, sgid, tid, syn, d, w );
    }
  }
  else
  {
    assert( false );
  }
}

// gid node thread syn dict delay weight
void
nest::ConnectionManager::connect( index sgid,
  Node* target,
  thread target_thread,
  index syn,
  DictionaryDatum& params,
  double d,
  double w )
{
  have_connections_changed_ = true;

  Node* const source = kernel().node_manager.get_node( sgid, target_thread );

  // normal nodes and devices with proxies -> normal nodes and devices with
  // proxies
  if ( source->has_proxies() && target->has_proxies() )
  {
    connect_( *source, *target, sgid, target_thread, syn, params, d, w );
  }
  // normal nodes and devices with proxies -> normal devices
  else if ( source->has_proxies() && not target->has_proxies() )
  {
    if ( source->is_proxy() )
    {
      return;
    }

    if ( ( source->get_thread() != target_thread )
      && ( source->has_proxies() ) )
    {
      target_thread = source->get_thread();
      target =
        kernel().node_manager.get_node( target->get_gid(), target_thread );
    }

    connect_to_device_(
      *source, *target, sgid, target_thread, syn, params, d, w );
  }
  // normal devices -> normal nodes and devices with proxies
  else if ( not source->has_proxies() && target->has_proxies() )
  {
    connect_from_device_(
      *source, *target, sgid, target_thread, syn, params, d, w );
  }
  // normal devices -> normal devices
  else if ( not source->has_proxies() && not target->has_proxies() )
  {
    // create connection only on suggested thread of target
    thread tid = kernel().vp_manager.get_thread_id();
    target_thread = kernel().vp_manager.vp_to_thread(
      kernel().vp_manager.suggest_vp( target->get_gid() ) );
    if ( target_thread == tid )
    {
      connect_from_device_(
        *source, *target, sgid, target_thread, syn, params, d, w );
    }
  }
  // globally receiving devices
  // e.g., volume transmitter
  else if ( not target->has_proxies() && not target->local_receiver() )
  {
    // we do not allow to connect a device to a global receiver at the moment
    if ( not source->has_proxies() )
    {
      return;
    }
    // TODO@5g: implement
    assert( false );
    // globally receiving devices iterate over all target threads
    const thread n_threads = kernel().vp_manager.get_num_threads();
    for ( thread tid = 0; tid < n_threads; ++tid )
    {
      target = kernel().node_manager.get_node( target->get_gid(), tid );
      connect_to_device_( *source, *target, sgid, tid, syn, params, d, w );
    }
  }
  else
  {
    assert( false );
  }
}

// gid gid dict
bool
nest::ConnectionManager::connect( index sgid,
  index tgid,
  DictionaryDatum& params,
  index syn )
{
  have_connections_changed_ = true;

  thread tid = kernel().vp_manager.get_thread_id();

  if ( !kernel().node_manager.is_local_gid( tgid ) )
    return false;

  Node* target = kernel().node_manager.get_node( tgid, tid );

  thread target_thread = target->get_thread();

  Node* source = kernel().node_manager.get_node( sgid, target_thread );

  // normal nodes and devices with proxies -> normal nodes and devices with
  // proxies
  if ( source->has_proxies() && target->has_proxies() )
  {
    connect_( *source, *target, sgid, target_thread, syn, params );
  }
  // normal nodes and devices with proxies -> normal devices
  else if ( source->has_proxies() && not target->has_proxies() )
  {
    if ( source->is_proxy() )
    {
      return false;
    }

    if ( ( source->get_thread() != target_thread )
      && ( source->has_proxies() ) )
    {
      target_thread = source->get_thread();
      target = kernel().node_manager.get_node( tgid, target_thread );
    }

    connect_to_device_( *source, *target, sgid, target_thread, syn, params );
  }
  // normal devices -> normal nodes and devices with proxies
  else if ( not source->has_proxies() && target->has_proxies() )
  {
    connect_from_device_( *source, *target, sgid, target_thread, syn, params );
  }
  // normal devices -> normal devices
  else if ( not source->has_proxies() && not target->has_proxies() )
  {
    // create connection only on suggested thread of target
    target_thread = kernel().vp_manager.vp_to_thread(
      kernel().vp_manager.suggest_vp( target->get_gid() ) );
    if ( target_thread == tid )
    {
      connect_from_device_(
        *source, *target, sgid, target_thread, syn, params );
    }
  }
  // globally receiving devices
  // e.g., volume transmitter
  else if ( not target->has_proxies() && not target->local_receiver() )
  {
    // we do not allow to connect a device to a global receiver at the moment
    if ( not source->has_proxies() )
    {
      return false;
    }
    // TODO@5g: implement
    assert( false );
    // globally receiving devices iterate over all target threads
    const thread n_threads = kernel().vp_manager.get_num_threads();
    for ( thread tid = 0; tid < n_threads; ++tid )
    {
      target = kernel().node_manager.get_node( tgid, tid );
      connect_( *source, *target, sgid, tid, syn, params );
    }
  }
  else
  {
    assert( false );
  }

  // We did not exit prematurely due to proxies, so we have connected.
  return true;
}

/**
 * The parameters delay and weight have the default value NAN.
 */
void
nest::ConnectionManager::connect_( Node& s,
  Node& r,
  index s_gid,
  thread tid,
  index syn,
  double d,
  double w )
{
  kernel().model_manager.assert_valid_syn_id( syn );

  kernel()
    .model_manager.get_synapse_prototype( syn, tid )
    .add_connection_5g( s, r, connections_5g_[ tid ], syn, d, w );
  source_table_.add_source( tid,
    syn,
    s_gid,
    kernel().model_manager.get_synapse_prototype( syn, tid ).is_primary() );

  // TODO: set size of vv_num_connections in init
  if ( vv_num_connections_[ tid ].size() <= syn )
  {
    vv_num_connections_[ tid ].resize( syn + 1 );
  }
  ++vv_num_connections_[ tid ][ syn ];
}

void
nest::ConnectionManager::connect_( Node& s,
  Node& r,
  index s_gid,
  thread tid,
  index syn,
  DictionaryDatum& p,
  double d,
  double w )
{
  kernel().model_manager.assert_valid_syn_id( syn );

  kernel()
    .model_manager.get_synapse_prototype( syn, tid )
    .add_connection_5g( s, r, connections_5g_[ tid ], syn, p, d, w );
  source_table_.add_source( tid,
    syn,
    s_gid,
    kernel().model_manager.get_synapse_prototype( syn, tid ).is_primary() );

  // TODO: set size of vv_num_connections in init
  if ( vv_num_connections_[ tid ].size() <= syn )
  {
    vv_num_connections_[ tid ].resize( syn + 1 );
  }
  ++vv_num_connections_[ tid ][ syn ];
}

void
nest::ConnectionManager::connect_to_device_( Node& s,
  Node& r,
  index s_gid,
  thread tid,
  index syn,
  double d,
  double w )
{
  kernel().model_manager.assert_valid_syn_id( syn );

  // create entries in connection structure for connections to devices
  target_table_devices_.add_connection_to_device( s, r, s_gid, tid, syn, d, w );

  // TODO: set size of vv_num_connections in init
  if ( vv_num_connections_[ tid ].size() <= syn )
  {
    vv_num_connections_[ tid ].resize( syn + 1 );
  }
  ++vv_num_connections_[ tid ][ syn ];
}

void
nest::ConnectionManager::connect_to_device_( Node& s,
  Node& r,
  index s_gid,
  thread tid,
  index syn,
  DictionaryDatum& p,
  double d,
  double w )
{
  kernel().model_manager.assert_valid_syn_id( syn );

  // create entries in connection structure for connections to devices
  target_table_devices_.add_connection_to_device(
    s, r, s_gid, tid, syn, p, d, w );

  // TODO: set size of vv_num_connections in init
  if ( vv_num_connections_[ tid ].size() <= syn )
  {
    vv_num_connections_[ tid ].resize( syn + 1 );
  }
  ++vv_num_connections_[ tid ][ syn ];
}

void
nest::ConnectionManager::connect_from_device_( Node& s,
  Node& r,
  index s_gid,
  thread tid,
  index syn,
  double d,
  double w )
{
  kernel().model_manager.assert_valid_syn_id(
    syn ); // TODO@5g: move to connect(...)

  // create entries in connections vector of devices
  target_table_devices_.add_connection_from_device(
    s, r, s_gid, tid, syn, d, w );

  // TODO@5g: move to connect(...)
  // TODO: set size of vv_num_connections in init
  if ( vv_num_connections_[ tid ].size() <= syn )
  {
    vv_num_connections_[ tid ].resize( syn + 1 );
  }
  ++vv_num_connections_[ tid ][ syn ];
}

void
nest::ConnectionManager::connect_from_device_( Node& s,
  Node& r,
  index s_gid,
  thread tid,
  index syn,
  DictionaryDatum& p,
  double d,
  double w )
{
  kernel().model_manager.assert_valid_syn_id( syn );

  // create entries in connections vector of devices
  target_table_devices_.add_connection_from_device(
    s, r, s_gid, tid, syn, p, d, w );

  // TODO: set size of vv_num_connections in init
  if ( vv_num_connections_[ tid ].size() <= syn )
  {
    vv_num_connections_[ tid ].resize( syn + 1 );
  }
  ++vv_num_connections_[ tid ][ syn ];
}

// TODO@5g: implement
/**
 * Works in a similar way to connect, same logic but removes a connection.
 * @param target target node
 * @param sgid id of the source
 * @param target_thread thread of the target
 * @param syn_id type of synapse
 */
void
nest::ConnectionManager::disconnect( Node& target,
  index sgid,
  thread target_thread,
  index syn_id )
{
  assert( false );

  // if ( kernel().node_manager.is_local_gid( target.get_gid() ) )
  // {
  //   // get the ConnectorBase corresponding to the source
  //   ConnectorBase* conn = validate_pointer( validate_source_entry_(
  //   target_thread, sgid, syn_id ) );
  //   ConnectorBase* c = kernel()
  //                        .model_manager.get_synapse_prototype( syn_id,
  //                        target_thread )
  //                        .delete_connection( target, target_thread, conn,
  //                        syn_id );
  //   if ( c == 0 )
  //   {
  //     connections_[ target_thread ].erase( sgid );
  //   }
  //   else
  //   {
  //     connections_[ target_thread ].set( sgid, c );
  //   }
  //   --vv_num_connections_[ target_thread ][ syn_id ];
  // }
}

nest::index
nest::ConnectionManager::find_connection_sorted( const thread tid,
  const synindex syn_index,
  const index sgid,
  const index tgid )
{
  // lcid will hold the position of the /first/ connection from node
  // sgid to any local node or be invalid
  index lcid = source_table_.find_first_source( tid, sgid );
  if ( lcid == invalid_index )
  {
    return invalid_index;
  }

  // lcid will hold the position of the /first/ connection from node
  // sgid to node tgid or be invalid
  lcid =
    ( *connections_5g_[ tid ] ).find_first_target( tid, syn_index, lcid, tgid );
  if ( lcid != invalid_index )
  {
    return lcid;
  }

  return invalid_index;
}

// TODO@5g: remove?
// std::pair< nest::synindex, nest::index>
// nest::ConnectionManager::find_connection_sorted( const thread tid, const
// index sgid, const index tgid )
// {
//   for ( synindex syn_index = 0; syn_index < (*connections_5g_[ tid ]).size();
//   ++syn_index )
//   {
//     // lcid will hold the position of the /first/ connection from node
//     // sgid to any local node or be invalid
//     index lcid = source_table_.find_first_source( tid, sgid );
//     if ( lcid == invalid_index )
//     {
//       continue;
//     }

//     // lcid will hold the position of the /first/ connection from node
//     // sgid to node tgid or be invalid
//     lcid = (*connections_5g_[ tid ]).find_first_target( tid, syn_index, lcid,
//     tgid );
//     if ( lcid != invalid_index )
//     {
//       return std::pair< synindex, index >( syn_index, lcid );
//     }
//   }

//   return std::pair< synindex, index >( invalid_synindex, invalid_index );
// }

nest::index
nest::ConnectionManager::find_connection_unsorted( const thread tid,
  const synindex syn_index,
  const index sgid,
  const index tgid )
{
  std::cout << "searching unsorted" << std::endl;
  std::vector< index > matching_lcids;

  source_table_.find_all_sources( tid, sgid, syn_index, matching_lcids );
  std::cout << "size: " << matching_lcids.size() << std::endl;
  if ( matching_lcids.size() > 0 )
  {
    const index lcid =
      ( *connections_5g_[ tid ] )
        .find_matching_target( tid, tgid, syn_index, matching_lcids );
    if ( lcid != invalid_index )
    {
      std::cout << lcid << std::endl;
      return lcid;
    }
  }

  return invalid_index;
}

// std::pair< nest::synindex, nest::index >
// nest::ConnectionManager::find_connection_unsorted( const thread tid, const
// index sgid, const index tgid )
// {
//   std::cout<<"searching unsorted"<<std::endl;
//   std::vector< index > matching_lcids;
//   for ( synindex syn_index = 0; syn_index < (*connections_5g_[ tid ]).size();
//   ++syn_index )
//   {
//     matching_lcids.clear();
//     source_table_.find_all_sources( tid, sgid, syn_index, matching_lcids );
//     std::cout<<"size: "<<matching_lcids.size()<<std::endl;
//     if ( matching_lcids.size() > 0 )
//     {
//       const index lcid = (*connections_5g_[ tid ]).find_matching_target( tid,
//       tgid, syn_index, matching_lcids );
//       if ( lcid != invalid_index )
//       {
//         std::cout<<lcid<<std::endl;
//         return std::pair< synindex, index >( syn_index, lcid );
//       }
//     }
//   }
//   return std::pair< synindex, index >( invalid_synindex, invalid_index );
// }

void
nest::ConnectionManager::disconnect_5g( const thread tid,
  const synindex syn_id,
  const index sgid,
  const index tgid )
{
  const synindex syn_index =
    ( *connections_5g_[ tid ] ).find_synapse_index( syn_id );
  assert( syn_index != invalid_synindex );

  std::cout << "#################################################\n";
  std::cout << "disconnect(" << sgid << ", " << tgid << ")\n";

  index lcid = find_connection_sorted( tid, syn_index, sgid, tgid );
  if ( lcid == invalid_index )
  {
    lcid = find_connection_unsorted( tid, syn_index, sgid, tgid );
  }
  // assert( lcid != invalid_index ); // this function should only be
  // called with a valid connection

  ( *connections_5g_[ tid ] ).disable_connection( syn_index, lcid );
  source_table_.disable_connection( tid, syn_index, lcid );

  std::cout << "#################################################\n";
}

// TODO@5g: remove?
// void
// nest::ConnectionManager::disconnect_5g( const thread tid, const index sgid,
// const index tgid )
// {
//   std::cout<<"#################################################\n";
//   std::cout<<"disconnect("<<sgid<<", "<<tgid<<")\n";
//   std::pair< synindex, index > syn_index_lcid = find_connection_sorted( tid,
//   sgid, tgid );
//   if ( syn_index_lcid.first == invalid_synindex || syn_index_lcid.second ==
//   invalid_index )
//   {
//     syn_index_lcid = find_connection_unsorted( tid, sgid, tgid );
//   }

//   if ( syn_index_lcid.first != invalid_synindex && syn_index_lcid.second !=
//   invalid_index )
//   {
//     (*connections_5g_[ tid ]).disable_connection( syn_index_lcid.first,
//     syn_index_lcid.second );
//     source_table_.disable_connection( tid, syn_index_lcid.first,
//     syn_index_lcid.second );
//   }
//   else
//   {
//     std::cout<<"connection not found :(\n";
//   }
//   std::cout<<"#################################################\n";

//   // TODO@5g
//   // assert( false ); // this should never be reached, since this
//                    // function should only be called with a valid
//                    // connection
// }

/**
 * Divergent connection routine for use by DataConnect.
 *
 * @note This method is used only by DataConnect.
 */
void
nest::ConnectionManager::divergent_connect( index source_id,
  DictionaryDatum pars,
  index syn )
{
  assert( false );
  // We extract the parameters from the dictionary explicitly since getValue()
  // for DoubleVectorDatum
  // copies the data into an array, from which the data must then be copied once
  // more.
  Dictionary::iterator di_s, di_t;

  // To save time, we first create the parameter dictionary for connect(), then
  // we copy
  // all keys from the original dictionary into the parameter dictionary.
  // We can the later use iterators to change the values inside the parameter
  // dictionary,
  // rather than using the lookup operator.
  // We also do the parameter checking here so that we can later use unsafe
  // operations.
  for ( di_s = ( *pars ).begin(); di_s != ( *pars ).end(); ++di_s )
  {
    DoubleVectorDatum const* tmp =
      dynamic_cast< DoubleVectorDatum* >( di_s->second.datum() );
    IntVectorDatum const* tmpint =
      dynamic_cast< IntVectorDatum* >( di_s->second.datum() );
    ArrayDatum* ad = dynamic_cast< ArrayDatum* >( di_s->second.datum() );
    if ( tmp == 0 )
    {

      std::string msg = String::compose(
        "Parameter '%1' must be a DoubleVectorArray or numpy.array. ",
        di_s->first.toString() );
      LOG( M_DEBUG, "DivergentConnect", msg );
      LOG( M_DEBUG,
        "DivergentConnect",
        "Trying to convert, but this takes time." );

      if ( tmpint )
      {
        std::vector< double >* data =
          new std::vector< double >( ( *tmpint )->begin(), ( *tmpint )->end() );
        DoubleVectorDatum* dvd = new DoubleVectorDatum( data );
        di_s->second = dvd;
      }
      else if ( ad )
      {
        std::vector< double >* data = new std::vector< double >;
        ad->toVector( *data );
        DoubleVectorDatum* dvd = new DoubleVectorDatum( data );
        di_s->second = dvd;
      }
      else
      {
        throw TypeMismatch( DoubleVectorDatum().gettypename().toString()
            + " or " + ArrayDatum().gettypename().toString(),
          di_s->second.datum()->gettypename().toString() );
      }
    }
  }

  const Token target_t = pars->lookup2( names::target );
  DoubleVectorDatum const* ptarget_ids =
    static_cast< DoubleVectorDatum* >( target_t.datum() );
  const std::vector< double >& target_ids( **ptarget_ids );

  // Only to check consistent
  const Token weight_t = pars->lookup2( names::weight );
  DoubleVectorDatum const* pweights =
    static_cast< DoubleVectorDatum* >( weight_t.datum() );

  const Token delay_t = pars->lookup2( names::delay );
  DoubleVectorDatum const* pdelays =
    static_cast< DoubleVectorDatum* >( delay_t.datum() );


  bool complete_wd_lists = ( ( *ptarget_ids )->size() == ( *pweights )->size()
    && ( *pweights )->size() == ( *pdelays )->size() );
  // check if we have consistent lists for weights and delays
  if ( !complete_wd_lists )
  {
    LOG( M_ERROR,
      "DivergentConnect",
      "All lists in the parameter dictionary must be of equal size." );
    throw DimensionMismatch();
  }

  Node* source = kernel().node_manager.get_node( source_id );

  Subnet* source_comp = dynamic_cast< Subnet* >( source );
  if ( source_comp != 0 )
  {
    LOG(
      M_INFO, "DivergentConnect", "Source ID is a subnet; I will iterate it." );

    // collect all leaves in source subnet, then divergent-connect each leaf
    LocalLeafList local_sources( *source_comp );
    std::vector< MPIManager::NodeAddressingData > global_sources;
    kernel().mpi_manager.communicate( local_sources, global_sources );
    for ( std::vector< MPIManager::NodeAddressingData >::iterator src =
            global_sources.begin();
          src != global_sources.end();
          ++src )
      divergent_connect( src->get_gid(), pars, syn );

    return;
  }

#pragma omp parallel private( di_s )
  {
    thread tid = kernel().vp_manager.get_thread_id();
    DictionaryDatum par_i( new Dictionary() );

    size_t n_targets = target_ids.size();
    for ( index i = 0; i < n_targets; ++i )
    {
      Node* target = 0;
      try
      {
        target = kernel().node_manager.get_node( target_ids[ i ], tid );
      }
      catch ( UnknownNode& e )
      {
        std::string msg = String::compose(
          "Target with ID %1 does not exist. "
          "The connection will be ignored.",
          target_ids[ i ] );
        if ( !e.message().empty() )
          msg += "\nDetails: " + e.message();
        LOG( M_WARNING, "DivergentConnect", msg.c_str() );
        continue;
      }

      if ( target->get_thread() != tid )
      {
        continue;
      }

      // here we fill a parameter dictionary with the values of the current loop
      // index.
      par_i->clear();
      for ( di_s = ( *pars ).begin(); di_s != ( *pars ).end(); ++di_s )
      {
        DoubleVectorDatum const* tmp =
          static_cast< DoubleVectorDatum* >( di_s->second.datum() );
        const std::vector< double >& tmpvec = **tmp;
        par_i->insert( di_s->first, Token( new DoubleDatum( tmpvec[ i ] ) ) );
      }

      try
      {
        connect( source_id, target_ids[ i ], par_i, syn );
      }
      catch ( UnexpectedEvent& e )
      {
        std::string msg = String::compose(
          "Target with ID %1 does not support the connection. "
          "The connection will be ignored.",
          target_ids[ i ] );
        if ( !e.message().empty() )
          msg += "\nDetails: " + e.message();
        LOG( M_WARNING, "DivergentConnect", msg.c_str() );
        continue;
      }
      catch ( IllegalConnection& e )
      {
        std::string msg = String::compose(
          "Target with ID %1 does not support the connection. "
          "The connection will be ignored.",
          target_ids[ i ] );
        if ( !e.message().empty() )
          msg += "\nDetails: " + e.message();
        LOG( M_WARNING, "DivergentConnect", msg.c_str() );
        continue;
      }
      catch ( UnknownReceptorType& e )
      {
        std::string msg = String::compose(
          "In Connection from global source ID %1 to target ID %2: "
          "Target does not support requested receptor type. "
          "The connection will be ignored",
          source_id,
          target_ids[ i ] );
        if ( !e.message().empty() )
          msg += "\nDetails: " + e.message();
        LOG( M_WARNING, "DivergentConnect", msg.c_str() );
        continue;
      }
    }
  }
}

/**
 * Connect, using a dictionary with arrays.
 * The connection rule is based on the details of the dictionary entries source
 * and target.
 * If source and target are both either a GID or a list of GIDs with equal size,
 * then source and target are connected one-to-one.
 * If source is a gid and target is a list of GIDs then the sources is
 * connected to all targets.
 * If source is a list of GIDs and target is a GID, then all sources are
 * connected to the target.
 * At this stage, the task of connect is to separate the dictionary into one
 * for each thread and then to forward the connect call to the connectors who
 * can then deal with the details of the connection.
 *
 * @note This method is used only by DataConnect.
 */
bool
nest::ConnectionManager::connect( ArrayDatum& conns )
{
  assert( false );
  for ( Token* ct = conns.begin(); ct != conns.end(); ++ct )
  {
    DictionaryDatum cd = getValue< DictionaryDatum >( *ct );
    index target_gid = static_cast< size_t >( ( *cd )[ names::target ] );
    Node* target_node = kernel().node_manager.get_node( target_gid );
    size_t thr = target_node->get_thread();

    size_t syn_id = 0;
    index source_gid = ( *cd )[ names::source ];

    Token synmodel = cd->lookup( names::synapse_model );
    if ( !synmodel.empty() )
    {
      std::string synmodel_name = getValue< std::string >( synmodel );
      synmodel =
        kernel().model_manager.get_synapsedict()->lookup( synmodel_name );
      if ( !synmodel.empty() )
        syn_id = static_cast< size_t >( synmodel );
      else
        throw UnknownModelName( synmodel_name );
    }
    Node* source_node = kernel().node_manager.get_node( source_gid );
    connect_( *source_node, *target_node, source_gid, thr, syn_id, cd );
  }
  return true;
}


void
nest::ConnectionManager::trigger_update_weight( const long vt_id,
  const std::vector< spikecounter >& dopa_spikes,
  const double t_trig )
{
  for ( thread tid = 0; tid < kernel().vp_manager.get_num_threads(); ++tid )
  {
    connections_5g_[ tid ]->trigger_update_weight( vt_id,
      tid,
      dopa_spikes,
      t_trig,
      kernel().model_manager.get_synapse_prototypes( tid ) );
  }
}

// TODO@5g: implement
void
nest::ConnectionManager::send( thread t, index sgid, Event& e )
{
  assert( false );
  // if ( sgid < connections_[ t ].size() ) // probably test only fails, if
  // there are no connections
  // {
  //   ConnectorBase* p = connections_[ t ].get( sgid );
  //   if ( p != 0 ) // only send, if connections exist
  //   {
  //     // the two least significant bits of the pointer
  //     // contain the information, whether there are
  //     // primary and secondary connections behind
  //     if ( has_primary( p ) )
  //     {
  //       // erase 2 least significant bits to obtain the correct pointer
  //       validate_pointer( p )->send_to_all( e, t,
  //       kernel().model_manager.get_synapse_prototypes( t ) );
  //     }
  //   }
  // }
}

// TODO@5g: implement
void
nest::ConnectionManager::send_secondary( thread t, SecondaryEvent& e )
{
  assert( false );
  // index sgid = e.get_sender_gid();

  // if ( sgid < connections_[ t ].size() ) // probably test only fails, if
  // there are no connections
  // {
  //   ConnectorBase* p = connections_[ t ].get( sgid );
  //   if ( p != 0 ) // only send, if connections exist
  //   {
  //     if ( has_secondary( p ) )
  //     {
  //       // erase 2 least significant bits to obtain the correct pointer
  //       p = validate_pointer( p );

  //       if ( p->homogeneous_model() )
  //       {
  //         if ( e.supports_syn_id( p->get_syn_id() ) )
  //           p->send_to_all( e, t,
  //           kernel().model_manager.get_synapse_prototypes( t ) );
  //       }
  //       else
  //         p->send_to_all_secondary( e, t,
  //         kernel().model_manager.get_synapse_prototypes( t ) );
  //     }
  //   }
  // }
}

size_t
nest::ConnectionManager::get_num_connections() const
{
  size_t num_connections = 0;
  std::vector< DelayChecker >::const_iterator i;
  for ( index t = 0; t < vv_num_connections_.size(); ++t )
    for ( index s = 0; s < vv_num_connections_[ t ].size(); ++s )
      num_connections += vv_num_connections_[ t ][ s ];

  return num_connections;
}

size_t
nest::ConnectionManager::get_num_connections( synindex syn_id ) const
{
  size_t num_connections = 0;
  std::vector< DelayChecker >::const_iterator i;
  for ( index t = 0; t < vv_num_connections_.size(); ++t )
  {
    if ( vv_num_connections_[ t ].size() > syn_id )
    {
      num_connections += vv_num_connections_[ t ][ syn_id ];
    }
  }

  return num_connections;
}

ArrayDatum
nest::ConnectionManager::get_connections( DictionaryDatum params ) const
{
  ArrayDatum connectome;

  const Token& source_t = params->lookup( names::source );
  const Token& target_t = params->lookup( names::target );
  const Token& syn_model_t = params->lookup( names::synapse_model );
  const TokenArray* source_a = 0;
  const TokenArray* target_a = 0;
  long synapse_label = UNLABELED_CONNECTION;
  updateValue< long >( params, names::synapse_label, synapse_label );

  if ( not source_t.empty() )
  {
    source_a = dynamic_cast< TokenArray const* >( source_t.datum() );
  }
  if ( not target_t.empty() )
  {
    target_a = dynamic_cast< TokenArray const* >( target_t.datum() );
  }

  size_t syn_id = 0;

  // TODO@5g: why do we need to do this? can this be removed?
  // #ifdef _OPENMP
  //   std::string msg;
  //   msg =
  //     String::compose( "Setting OpenMP num_threads to %1.",
  //     kernel().vp_manager.get_num_threads() );
  //   LOG( M_DEBUG, "ConnectionManager::get_connections", msg );
  //   omp_set_num_threads( kernel().vp_manager.get_num_threads() );
  // #endif

  // First we check, whether a synapse model is given.
  // If not, we will iterate all.
  if ( not syn_model_t.empty() )
  {
    Name synmodel_name = getValue< Name >( syn_model_t );
    const Token synmodel =
      kernel().model_manager.get_synapsedict()->lookup( synmodel_name );
    if ( !synmodel.empty() )
      syn_id = static_cast< size_t >( synmodel );
    else
      throw UnknownModelName( synmodel_name.toString() );
    get_connections( connectome, source_a, target_a, syn_id, synapse_label );
  }
  else
  {
    for ( syn_id = 0;
          syn_id < kernel().model_manager.get_num_synapse_prototypes();
          ++syn_id )
    {
      ArrayDatum conn;
      get_connections( conn, source_a, target_a, syn_id, synapse_label );
      if ( conn.size() > 0 )
      {
        connectome.push_back( new ArrayDatum( conn ) );
      }
    }
  }

  return connectome;
}

void
nest::ConnectionManager::get_connections( ArrayDatum& connectome,
  TokenArray const* source,
  TokenArray const* target,
  synindex syn_id,
  long synapse_label ) const
{
  if ( is_source_table_cleared() )
  {
    throw KernelException(
      "Invalid attempt to access connection information: source table was "
      "cleared." );
  }

  const size_t num_connections = get_num_connections( syn_id );

  connectome.reserve( num_connections );
  if ( source == 0 and target == 0 )
  {
#ifdef _OPENMP
#pragma omp parallel
    {
      thread tid = kernel().vp_manager.get_thread_id();
#else
    for ( thread tid = 0; tid < kernel().vp_manager.get_num_threads(); ++tid )
    {
#endif
      ArrayDatum conns_in_thread;

      // collect all connections between neurons
      const size_t num_connections_in_thread =
        connections_5g_[ tid ]->get_num_connections( syn_id );
// TODO@5g: why do we need the critical construct?
#ifdef _OPENMP
#pragma omp critical( get_connections )
#endif
      conns_in_thread.reserve( num_connections_in_thread );
      for ( index lcid = 0; lcid < num_connections_in_thread; ++lcid )
      {
        const index source_gid = source_table_.get_gid( tid, syn_id, lcid );
        connections_5g_[ tid ]->get_connection(
          source_gid, tid, syn_id, lcid, synapse_label, conns_in_thread );
      }

      target_table_devices_.get_connections(
        0, 0, tid, syn_id, synapse_label, conns_in_thread );

      if ( conns_in_thread.size() > 0 )
      {
#ifdef _OPENMP
#pragma omp critical( get_connections )
#endif
        connectome.append_move( conns_in_thread );
      }
    } // of omp parallel
    return;
  } // if
  else if ( source == 0 and target != 0 )
  {
#ifdef _OPENMP
#pragma omp parallel
    {
      thread tid = kernel().vp_manager.get_thread_id();
#else
    for ( thread tid = 0; tid < kernel().vp_manager.get_num_threads(); ++tid )
    {
#endif
      ArrayDatum conns_in_thread;

      // collect all connections between neurons
      const size_t num_connections_in_thread =
        connections_5g_[ tid ]->get_num_connections( syn_id );
#ifdef _OPENMP
#pragma omp critical( get_connections )
#endif
      conns_in_thread.reserve( num_connections_in_thread );
      for ( index lcid = 0; lcid < num_connections_in_thread; ++lcid )
      {
        const index source_gid = source_table_.get_gid( tid, syn_id, lcid );
        for ( size_t t_id = 0; t_id < target->size(); ++t_id )
        {
          const index target_gid = target->get( t_id );
          connections_5g_[ tid ]->get_connection( source_gid,
            target_gid,
            tid,
            syn_id,
            lcid,
            synapse_label,
            conns_in_thread );
        }
      }

      for ( size_t t_id = 0; t_id < target->size(); ++t_id )
      {
        const index target_gid = target->get( t_id );
        target_table_devices_.get_connections(
          0, target_gid, tid, syn_id, synapse_label, conns_in_thread );
      }

      if ( conns_in_thread.size() > 0 )
      {
#ifdef _OPENMP
#pragma omp critical( get_connections )
#endif
        connectome.append_move( conns_in_thread );
      }
    } // of omp parallel
    return;
  } // else if
  else if ( source != 0 )
  {
#ifdef _OPENMP
#pragma omp parallel
    {
      thread tid = kernel().vp_manager.get_thread_id();
#else
    for ( thread tid = 0; tid < kernel().vp_manager.get_num_threads(); ++tid )
    {
#endif
      ArrayDatum conns_in_thread;

      // collect all connections between neurons
      const size_t num_connections_in_thread =
        connections_5g_[ tid ]->get_num_connections( syn_id );
#ifdef _OPENMP
#pragma omp critical( get_connections )
#endif
      conns_in_thread.reserve( num_connections_in_thread );

      // TODO@5g: this this too expensive? are there alternatives?
      std::vector< index > sources;
      source->toVector( sources );
      std::sort( sources.begin(), sources.end() );

      for ( index lcid = 0; lcid < num_connections_in_thread; ++lcid )
      {
        const index source_gid = source_table_.get_gid( tid, syn_id, lcid );
        if ( std::binary_search( sources.begin(), sources.end(), source_gid ) )
        {
          if ( target == 0 )
          {
            connections_5g_[ tid ]->get_connection(
              source_gid, tid, syn_id, lcid, synapse_label, conns_in_thread );
          }
          else
          {
            for ( size_t t_id = 0; t_id < target->size(); ++t_id )
            {
              const index target_gid = target->get( t_id );
              connections_5g_[ tid ]->get_connection( source_gid,
                target_gid,
                tid,
                syn_id,
                lcid,
                synapse_label,
                conns_in_thread );
            }
          }
        }
      }

      for ( size_t s_id = 0; s_id < source->size(); ++s_id )
      {
        const index source_gid = source->get( s_id );
        if ( target == 0 )
        {
          target_table_devices_.get_connections(
            source_gid, 0, tid, syn_id, synapse_label, conns_in_thread );
        }
        else
        {
          for ( size_t t_id = 0; t_id < target->size(); ++t_id )
          {
            const index target_gid = target->get( t_id );
            target_table_devices_.get_connections( source_gid,
              target_gid,
              tid,
              syn_id,
              synapse_label,
              conns_in_thread );
          }
        }
      }

      if ( conns_in_thread.size() > 0 )
      {
#ifdef _OPENMP
#pragma omp critical( get_connections )
#endif
        connectome.append_move( conns_in_thread );
      }
    } // of omp parallel
    return;
  } // else if
}

void
nest::ConnectionManager::get_source_gids_( const thread tid,
  const synindex syn_index,
  const index tgid,
  std::vector< index >& sources )
{
  std::vector< index > source_lcids;
  ( *connections_5g_[ tid ] )
    .get_source_lcids( tid, syn_index, tgid, source_lcids );
  source_table_.get_source_gids( tid, syn_index, source_lcids, sources );
}

void
nest::ConnectionManager::get_sources( const std::vector< index >& targets,
  std::vector< std::vector< index > >& sources,
  const index syn_model )
{
  sources.resize( targets.size() );
  for ( std::vector< std::vector< index > >::iterator i = sources.begin();
        i != sources.end();
        ++i )
  {
    ( *i ).clear();
  }

  for ( thread tid = 0; tid < kernel().vp_manager.get_num_threads(); ++tid )
  {
    const synindex syn_index =
      ( *connections_5g_[ tid ] ).find_synapse_index( syn_model );
    if ( syn_index != invalid_index )
    {
      for ( size_t i = 0; i < targets.size(); ++i )
      {
        get_source_gids_( tid, syn_index, targets[ i ], sources[ i ] );
      }
    }
  }
}

void
nest::ConnectionManager::get_targets( const std::vector< index >& sources,
  std::vector< std::vector< index > >& targets,
  const index syn_model )
{
<<<<<<< HEAD
  targets.resize( sources.size() );
  for ( std::vector< std::vector< index > >::iterator i = targets.begin();
        i != targets.end();
        ++i )
  {
    ( *i ).clear();
  }

  for ( thread tid = 0; tid < kernel().vp_manager.get_num_threads(); ++tid )
  {
    const synindex syn_index =
      ( *connections_5g_[ tid ] ).find_synapse_index( syn_model );
    if ( syn_index != invalid_index )
    {
      for ( size_t i = 0; i < sources.size(); ++i )
      {
        const index start_lcid =
          source_table_.find_first_source( tid, sources[ i ] );
        if ( start_lcid != invalid_index )
        {
          ( *connections_5g_[ tid ] )
            .get_target_gids( tid, syn_index, start_lcid, targets[ i ] );
        }
        std::vector< index > matching_lcids;
        source_table_.find_all_sources(
          tid, sources[ i ], syn_index, matching_lcids );
        assert( matching_lcids.size() == 0 ); // TODO@5g: search in unsorted
      }
    }
  }
=======
  assert( false );
  // thread thread_id;
  // std::vector< index >::iterator source_it;
  // std::vector< std::vector< index > >::iterator target_it;
  // targets.resize( sources.size() );
  // for ( std::vector< std::vector< index > >::iterator i = targets.begin();
  //       i != targets.end();
  //       i++ )
  // {
  //   ( *i ).clear();
  // }

  // for ( tVSConnector::iterator it = connections_.begin(); it !=
  // connections_.end(); ++it )
  // {
  //   thread_id = it - connections_.begin();
  //   // loop over the targets/sources
  //   source_it = sources.begin();
  //   target_it = targets.begin();
  //   for ( ; source_it != sources.end(); source_it++, target_it++ )
  //   {
  //     if ( ( *it ).get( *source_it ) != 0 )
  //     {
  //       validate_pointer( ( *it ).get( *source_it ) )
  //         ->get_target_gids( ( *target_it ), thread_id, syn_model );
  //     }
  //   }
  // }
>>>>>>> ba44ac52
}

void
nest::ConnectionManager::sort_connections( const thread tid )
{
  assert( not source_table_.is_cleared() );
<<<<<<< HEAD
  ( *connections_5g_[ tid ] )
    .sort_connections( source_table_.get_thread_local_sources( tid ) );
  remove_disabled_connections( tid );
  source_table_.update_last_sorted_source( tid );
=======
#pragma omp parallel
  {
    const thread tid = kernel().vp_manager.get_thread_id();
    ( *connections_5g_[ tid ] )
      .sort_connections( source_table_.get_thread_local_sources( tid ) );
  } // of omp parallel
>>>>>>> ba44ac52
}

void
nest::ConnectionManager::reserve_connections( const thread tid,
  const synindex syn_id,
  const size_t count )
{
  kernel()
    .model_manager.get_synapse_prototype( syn_id, tid )
    .reserve_connections( connections_5g_[ tid ], syn_id, count );
  source_table_.reserve( tid, syn_id, count );
}

void
nest::ConnectionManager::remove_disabled_connections( const thread tid )
{
  for ( synindex syn_index = 0; syn_index < ( *connections_5g_[ tid ] ).size();
        ++syn_index )
  {
    const index first_disabled_index =
      source_table_.remove_disabled_sources( tid, syn_index );
    if ( first_disabled_index != invalid_index )
    {
      ( *connections_5g_[ tid ] )
        .remove_disabled_connections( syn_index, first_disabled_index );
    }
  }
}

void
nest::ConnectionManager::print_connections( const thread tid ) const
{
  ( *connections_5g_[ tid ] ).print_connections( tid, 0 );
}

void
nest::ConnectionManager::print_targets( const thread tid ) const
{
  target_table_.print_targets( tid );
}<|MERGE_RESOLUTION|>--- conflicted
+++ resolved
@@ -1633,7 +1633,6 @@
   std::vector< std::vector< index > >& targets,
   const index syn_model )
 {
-<<<<<<< HEAD
   targets.resize( sources.size() );
   for ( std::vector< std::vector< index > >::iterator i = targets.begin();
         i != targets.end();
@@ -1664,55 +1663,16 @@
       }
     }
   }
-=======
-  assert( false );
-  // thread thread_id;
-  // std::vector< index >::iterator source_it;
-  // std::vector< std::vector< index > >::iterator target_it;
-  // targets.resize( sources.size() );
-  // for ( std::vector< std::vector< index > >::iterator i = targets.begin();
-  //       i != targets.end();
-  //       i++ )
-  // {
-  //   ( *i ).clear();
-  // }
-
-  // for ( tVSConnector::iterator it = connections_.begin(); it !=
-  // connections_.end(); ++it )
-  // {
-  //   thread_id = it - connections_.begin();
-  //   // loop over the targets/sources
-  //   source_it = sources.begin();
-  //   target_it = targets.begin();
-  //   for ( ; source_it != sources.end(); source_it++, target_it++ )
-  //   {
-  //     if ( ( *it ).get( *source_it ) != 0 )
-  //     {
-  //       validate_pointer( ( *it ).get( *source_it ) )
-  //         ->get_target_gids( ( *target_it ), thread_id, syn_model );
-  //     }
-  //   }
-  // }
->>>>>>> ba44ac52
 }
 
 void
 nest::ConnectionManager::sort_connections( const thread tid )
 {
   assert( not source_table_.is_cleared() );
-<<<<<<< HEAD
   ( *connections_5g_[ tid ] )
     .sort_connections( source_table_.get_thread_local_sources( tid ) );
   remove_disabled_connections( tid );
   source_table_.update_last_sorted_source( tid );
-=======
-#pragma omp parallel
-  {
-    const thread tid = kernel().vp_manager.get_thread_id();
-    ( *connections_5g_[ tid ] )
-      .sort_connections( source_table_.get_thread_local_sources( tid ) );
-  } // of omp parallel
->>>>>>> ba44ac52
 }
 
 void
