--- conflicted
+++ resolved
@@ -32,15 +32,17 @@
 import os
 import re
 import pip
+
 import subprocess
 
-from shutil import copytree, ignore_patterns, rmtree
+from shutil import copytree, ignore_patterns
 from subprocess import check_output, CalledProcessError
+from mock import Mock as MagicMock
 
 source_suffix = ['.rst']
 
 # If extensions (or modules to document with autodoc) are in another directory,
-# add these directories to sys.path here. If the directory is relative to the
+# add these directories to sys.path here. If the dit rectory is relative to the
 # documentation root, use os.path.abspath to make it absolute, like shown here.
 
 doc_path = os.path.abspath(os.path.dirname(__file__))
@@ -51,6 +53,7 @@
 sys.path.insert(0, os.path.abspath(root_path + '/pynest/'))
 sys.path.insert(0, os.path.abspath(root_path + '/pynest/nest'))
 sys.path.insert(0, os.path.abspath(doc_path))
+
 
 # -- Mock pynestkernel ----------------------------------------------------
 # The mock_kernel has to be imported after setting the correct sys paths.
@@ -97,6 +100,8 @@
 
 breathe_default_project = "EXTRACT_MODELS"
 
+subprocess.call('doxygen', shell=True)
+
 mathjax_path = "https://cdnjs.cloudflare.com/ajax/libs/mathjax/2.7.4/MathJax.js?config=TeX-AMS-MML_HTMLorMML"  # noqa
 
 # Add any paths that contain templates here, relative to this directory.
@@ -275,34 +280,8 @@
      'Miscellaneous'),
 ]
 
-<<<<<<< HEAD
 # -- Options for readthedocs ----------------------------------------------
 
-models_with_documentation = (
-    "models/multimeter",
-    "models/spike_detector",
-    "models/weight_recorder",
-    "nestkernel/recording_backend_ascii",
-    "nestkernel/recording_backend_memory",
-    "nestkernel/recording_backend_screen",
-    "nestkernel/recording_backend_sionlib",
-)
-
-pattern = r'BeginDocumentation((?:.|\n)*)EndDocumentation'
-for model in models_with_documentation:
-    with open("../%s.h" % model) as f:
-        match = re.search(pattern, f.read())
-        if match:
-            rst_dir = "from_cpp/"
-            if not os.path.exists(rst_dir):
-                os.mkdir(rst_dir)
-            rst_fname = rst_dir + os.path.basename(model) + ".rst"
-            rst_file = open(rst_fname, "w")
-            rst_file.write(match.group(1))
-            rst_file.close()
-            print("Wrote model documentation for model " + model)
-        else:
-            print("No documentation found for model " + model)
 
 # -- Copy documentation for Microcircuit Model ----------------------------
 
@@ -310,7 +289,4 @@
 destination = r'examples'
 
 if os.path.exists(destination) and os.path.isdir(destination):
-    copytree(source, destination, ignore=ignore_patterns('*.dat', '*.py', '*.rst'), dirs_exist_ok=True)
-=======
-# -- Options for readthedocs ----------------------------------------------
->>>>>>> 6339f205
+    copytree(source, destination, ignore=ignore_patterns('*.dat', '*.py', '*.rst'), dirs_exist_ok=True)