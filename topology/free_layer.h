/*
 *  free_layer.h
 *
 *  This file is part of NEST.
 *
 *  Copyright (C) 2004 The NEST Initiative
 *
 *  NEST is free software: you can redistribute it and/or modify
 *  it under the terms of the GNU General Public License as published by
 *  the Free Software Foundation, either version 2 of the License, or
 *  (at your option) any later version.
 *
 *  NEST is distributed in the hope that it will be useful,
 *  but WITHOUT ANY WARRANTY; without even the implied warranty of
 *  MERCHANTABILITY or FITNESS FOR A PARTICULAR PURPOSE.  See the
 *  GNU General Public License for more details.
 *
 *  You should have received a copy of the GNU General Public License
 *  along with NEST.  If not, see <http://www.gnu.org/licenses/>.
 *
 */

#ifndef FREE_LAYER_H
#define FREE_LAYER_H

// C++ includes:
#include <algorithm>
#include <limits>
#include <sstream>

// Includes from sli:
#include "dictutils.h"

// Includes from topology:
#include "layer.h"
#include "ntree_impl.h"
#include "topology_names.h"

namespace nest
{

/**
 * Layer with free positioning of neurons, positions specified by user.
 */
template < int D >
class FreeLayer : public Layer< D >
{
public:
  Position< D > get_position( index sind ) const;
  void set_status( const DictionaryDatum& );
  void get_status( DictionaryDatum& ) const;

protected:
  /**
   * Communicate positions across MPI processes
   * @param iter Insert iterator which will recieve pairs of Position,GID
   * @param model_filter index to optionally communicate only subset of nodes
   */
  template < class Ins >
  void communicate_positions_( Ins iter, const index& model_filter );

  void insert_global_positions_ntree_( Ntree< D, index >& tree,
    const index& model_filter );
  void insert_global_positions_vector_(
    std::vector< std::pair< Position< D >, index > >& vec,
    const index& model_filter );
  void insert_local_positions_ntree_( Ntree< D, index >& tree,
    const index& model_filter );

  /// Vector of positions.
  std::vector< Position< D > > positions_;

  /// This class is used when communicating positions across MPI procs.
  class NodePositionData
  {
  public:
    index
    get_gid() const
    {
      return gid_;
    }
    Position< D >
    get_position() const
    {
      return Position< D >( pos_ );
    }
    bool operator<( const NodePositionData& other ) const
    {
      return gid_ < other.gid_;
    }
    bool operator==( const NodePositionData& other ) const
    {
      return gid_ == other.gid_;
    }

  private:
    double gid_;
    double pos_[ D ];
  };
};

template < int D >
void
FreeLayer< D >::set_status( const DictionaryDatum& d )
{
  Layer< D >::set_status( d );

  // Read positions from dictionary
  if ( d->known( names::positions ) )
  {
    TokenArray pos = getValue< TokenArray >( d, names::positions );
    if ( this->gid_collection_->size() != pos.size() )
    {
      std::stringstream expected;
      std::stringstream got;
      expected << "position array with length "
               << this->gid_collection_->size();
      got << "position array with length" << pos.size();
      throw TypeMismatch( expected.str(), got.str() );
    }

    positions_.clear();
    positions_.reserve( this->local_size() );

    // TODO481
    if ( this->local_size() == 0 )
    {
      return; // nothing more to do
    }

    for ( Token* it = pos.begin(); it != pos.end(); ++it )
    {
      Position< D > point = getValue< std::vector< double > >( *it );
      if ( not( ( point >= this->lower_left_ )
             and ( point < this->lower_left_ + this->extent_ ) ) )
      {
        throw BadProperty( "Node position outside of layer" );
      }

      positions_.push_back( point );
    }
  }
}

template < int D >
void
FreeLayer< D >::get_status( DictionaryDatum& d ) const
{
  Layer< D >::get_status( d );

  TokenArray points;
  for ( typename std::vector< Position< D > >::const_iterator it =
          positions_.begin();
        it != positions_.end();
        ++it )
  {
    points.push_back( it->getToken() );
  }
  def2< TokenArray, ArrayDatum >( d, names::positions, points );
}

template < int D >
Position< D >
FreeLayer< D >::get_position( index lid ) const
{
  return positions_.at( lid );
}

template < int D >
template < class Ins >
void
FreeLayer< D >::communicate_positions_( Ins iter, const index& model_filter )
{
  // This array will be filled with GID,pos_x,pos_y[,pos_z] for local nodes:
  std::vector< double > local_gid_pos;

  // We have to adjust the begin and end pointers in case we select by model
  // or we have to adjust the step because we use threads:
<<<<<<< HEAD
  size_t num_threads = 1; //kernel().vp_manager.get_num_threads();
  index model = model_filter;
=======
  index model = 0;
  size_t num_processes = kernel().mpi_manager.get_num_processes();
  size_t current_rank = kernel().mpi_manager.get_rank();

  if ( model_filter != SIZE_MAX )
  {
    model = model_filter;
  }
>>>>>>> 63e9a603

  GIDCollection::const_iterator gc_begin =
    this->gid_collection_->begin( current_rank, num_processes, model );
  GIDCollection::const_iterator gc_end = this->gid_collection_->end();

  local_gid_pos.reserve( ( D + 1 ) * this->gid_collection_->size() );

  for ( GIDCollection::const_iterator gc_it = gc_begin; gc_it != gc_end;
        ++gc_it )
  {
    // Push GID into array to communicate
    local_gid_pos.push_back( ( *gc_it ).gid );
    // Push coordinates one by one
    for ( int j = 0; j < D; ++j )
    {
      local_gid_pos.push_back( positions_[ ( *gc_it ).lid ][ j ] );
    }
  }

  // This array will be filled with GID,pos_x,pos_y[,pos_z] for global nodes:
  std::vector< double > global_gid_pos;
  std::vector< int > displacements;
  kernel().mpi_manager.communicate(
    local_gid_pos, global_gid_pos, displacements );

  // To avoid copying the vector one extra time in order to sort, we
  // sneakishly use reinterpret_cast
  NodePositionData* pos_ptr;
  NodePositionData* pos_end;
  pos_ptr = reinterpret_cast< NodePositionData* >( &global_gid_pos[ 0 ] );
  pos_end = pos_ptr + global_gid_pos.size() / ( D + 1 );

  // Get rid of any multiple entries
  std::sort( pos_ptr, pos_end );
  pos_end = std::unique( pos_ptr, pos_end );

  // Unpack GIDs and coordinates
  for ( ; pos_ptr < pos_end; pos_ptr++ )
  {
    *iter++ = std::pair< Position< D >, index >(
      pos_ptr->get_position(), pos_ptr->get_gid() );
  }
}

template < int D >
void
FreeLayer< D >::insert_global_positions_ntree_( Ntree< D, index >& tree,
  const index& model_filter )
{

  communicate_positions_( std::inserter( tree, tree.end() ), model_filter );
}

template < int D >
void
FreeLayer< D >::insert_local_positions_ntree_( Ntree< D, index >& tree,
  const index& model_filter )
{
  // We have to adjust the begin and end pointers in case we select by model
  // or we have to adjust the step because we use threads:
<<<<<<< HEAD
  size_t num_threads = 1; //kernel().vp_manager.get_num_threads();
  index model = model_filter;

  // TODO481 need the one that runs over the same mpi. Everything with three needs mpi_begin type. Everything with connect needs thread_begin type.
  GIDCollection::const_iterator gc_begin = this->gid_collection_->begin( num_threads,
    model );
=======
  index model = 0;
  size_t num_processes = kernel().mpi_manager.get_num_processes();
  size_t current_rank = kernel().mpi_manager.get_rank();

  if ( model_filter != SIZE_MAX )
  {
    model = model_filter;
  }
  GIDCollection::const_iterator gc_begin =
    this->gid_collection_->begin( current_rank, num_processes, model );
>>>>>>> 63e9a603
  GIDCollection::const_iterator gc_end = this->gid_collection_->end();

  for ( GIDCollection::const_iterator gc_it = gc_begin; gc_it != gc_end;
        ++gc_it )
  {
    tree.insert( std::pair< Position< D >, index >(
      positions_.at( ( *gc_it ).lid ), ( *gc_it ).gid ) );
  }
}

// Helper function to compare GIDs used for sorting (Position,GID) pairs
template < int D >
static bool
gid_less( const std::pair< Position< D >, index >& a,
  const std::pair< Position< D >, index >& b )
{
  return a.second < b.second;
}

template < int D >
void
FreeLayer< D >::insert_global_positions_vector_(
  std::vector< std::pair< Position< D >, index > >& vec,
  const index& model_filter )
{

  communicate_positions_( std::back_inserter( vec ), model_filter );

  // Sort vector to ensure consistent results
  std::sort( vec.begin(), vec.end(), gid_less< D > );
}

} // namespace nest

#endif<|MERGE_RESOLUTION|>--- conflicted
+++ resolved
@@ -176,19 +176,9 @@
 
   // We have to adjust the begin and end pointers in case we select by model
   // or we have to adjust the step because we use threads:
-<<<<<<< HEAD
-  size_t num_threads = 1; //kernel().vp_manager.get_num_threads();
-  index model = model_filter;
-=======
-  index model = 0;
   size_t num_processes = kernel().mpi_manager.get_num_processes();
   size_t current_rank = kernel().mpi_manager.get_rank();
-
-  if ( model_filter != SIZE_MAX )
-  {
-    model = model_filter;
-  }
->>>>>>> 63e9a603
+  index model = model_filter;
 
   GIDCollection::const_iterator gc_begin =
     this->gid_collection_->begin( current_rank, num_processes, model );
@@ -249,25 +239,12 @@
 {
   // We have to adjust the begin and end pointers in case we select by model
   // or we have to adjust the step because we use threads:
-<<<<<<< HEAD
-  size_t num_threads = 1; //kernel().vp_manager.get_num_threads();
-  index model = model_filter;
-
-  // TODO481 need the one that runs over the same mpi. Everything with three needs mpi_begin type. Everything with connect needs thread_begin type.
-  GIDCollection::const_iterator gc_begin = this->gid_collection_->begin( num_threads,
-    model );
-=======
-  index model = 0;
   size_t num_processes = kernel().mpi_manager.get_num_processes();
   size_t current_rank = kernel().mpi_manager.get_rank();
-
-  if ( model_filter != SIZE_MAX )
-  {
-    model = model_filter;
-  }
+  index model = model_filter;
+
   GIDCollection::const_iterator gc_begin =
     this->gid_collection_->begin( current_rank, num_processes, model );
->>>>>>> 63e9a603
   GIDCollection::const_iterator gc_end = this->gid_collection_->end();
 
   for ( GIDCollection::const_iterator gc_it = gc_begin; gc_it != gc_end;
