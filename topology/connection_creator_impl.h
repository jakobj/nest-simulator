--- conflicted
+++ resolved
@@ -323,24 +323,9 @@
           if ( rng->drand() < kernel_->value( target.compute_displacement( iter->first, target_pos ), rng ) )
           {
             double w, d;
-<<<<<<< HEAD
-            get_parameters_(
-              target.compute_displacement( iter->first, target_pos ),
-              rng,
-              w,
-              d );
-            kernel().connection_manager.connect( iter->second,
-              *tgt_it,
-              target_thread,
-              synapse_model_,
-              dummy_param_dicts_[ target_thread ],
-              d,
-              w );
-=======
             get_parameters_( target.compute_displacement( iter->first, target_pos ), rng, w, d );
             kernel().connection_manager.connect(
-              iter->second, *tgt_it, target_thread, synapse_model_, dummy_param_, d, w );
->>>>>>> 4a0b53df
+              iter->second, *tgt_it, target_thread, synapse_model_, dummy_param_dicts_[ target_thread ], d, w );
           }
         }
       }
@@ -359,21 +344,9 @@
             continue;
           }
           double w, d;
-<<<<<<< HEAD
-          get_parameters_(
-            target.compute_displacement( iter->first, target_pos ), rng, w, d );
-          kernel().connection_manager.connect( iter->second,
-            *tgt_it,
-            target_thread,
-            synapse_model_,
-            dummy_param_dicts_[ target_thread ],
-            d,
-            w );
-=======
           get_parameters_( target.compute_displacement( iter->first, target_pos ), rng, w, d );
           kernel().connection_manager.connect(
-            iter->second, *tgt_it, target_thread, synapse_model_, dummy_param_, d, w );
->>>>>>> 4a0b53df
+            iter->second, *tgt_it, target_thread, synapse_model_, dummy_param_dicts_[ target_thread ], d, w );
         }
       }
     }
@@ -415,24 +388,9 @@
           if ( rng->drand() < kernel_->value( target.compute_displacement( iter->first, target_pos ), rng ) )
           {
             double w, d;
-<<<<<<< HEAD
-            get_parameters_(
-              target.compute_displacement( iter->first, target_pos ),
-              rng,
-              w,
-              d );
-            kernel().connection_manager.connect( iter->second,
-              *tgt_it,
-              target_thread,
-              synapse_model_,
-              dummy_param_dicts_[ target_thread ],
-              d,
-              w );
-=======
             get_parameters_( target.compute_displacement( iter->first, target_pos ), rng, w, d );
             kernel().connection_manager.connect(
-              iter->second, *tgt_it, target_thread, synapse_model_, dummy_param_, d, w );
->>>>>>> 4a0b53df
+              iter->second, *tgt_it, target_thread, synapse_model_, dummy_param_dicts_[ target_thread ], d, w );
           }
         }
       }
@@ -450,21 +408,9 @@
           }
 
           double w, d;
-<<<<<<< HEAD
-          get_parameters_(
-            target.compute_displacement( iter->first, target_pos ), rng, w, d );
-          kernel().connection_manager.connect( iter->second,
-            *tgt_it,
-            target_thread,
-            synapse_model_,
-            dummy_param_dicts_[ target_thread ],
-            d,
-            w );
-=======
           get_parameters_( target.compute_displacement( iter->first, target_pos ), rng, w, d );
           kernel().connection_manager.connect(
-            iter->second, *tgt_it, target_thread, synapse_model_, dummy_param_, d, w );
->>>>>>> 4a0b53df
+            iter->second, *tgt_it, target_thread, synapse_model_, dummy_param_dicts_[ target_thread ], d, w );
         }
       }
     }
@@ -594,23 +540,9 @@
             continue;
           }
           double w, d;
-<<<<<<< HEAD
-          get_parameters_( source.compute_displacement(
-                             target_pos, positions[ random_id ].first ),
-            rng,
-            w,
-            d );
-          kernel().connection_manager.connect( source_id,
-            *tgt_it,
-            target_thread,
-            synapse_model_,
-            dummy_param_dicts_[ target_thread ],
-            d,
-            w );
-=======
           get_parameters_( source.compute_displacement( target_pos, positions[ random_id ].first ), rng, w, d );
-          kernel().connection_manager.connect( source_id, *tgt_it, target_thread, synapse_model_, dummy_param_, d, w );
->>>>>>> 4a0b53df
+          kernel().connection_manager.connect(
+            source_id, *tgt_it, target_thread, synapse_model_, dummy_param_dicts_[ target_thread ], d, w );
           is_selected[ random_id ] = true;
         }
       }
@@ -642,23 +574,9 @@
           }
           index source_id = positions[ random_id ].second;
           double w, d;
-<<<<<<< HEAD
-          get_parameters_( source.compute_displacement(
-                             target_pos, positions[ random_id ].first ),
-            rng,
-            w,
-            d );
-          kernel().connection_manager.connect( source_id,
-            *tgt_it,
-            target_thread,
-            synapse_model_,
-            dummy_param_dicts_[ target_thread ],
-            d,
-            w );
-=======
           get_parameters_( source.compute_displacement( target_pos, positions[ random_id ].first ), rng, w, d );
-          kernel().connection_manager.connect( source_id, *tgt_it, target_thread, synapse_model_, dummy_param_, d, w );
->>>>>>> 4a0b53df
+          kernel().connection_manager.connect(
+            source_id, *tgt_it, target_thread, synapse_model_, dummy_param_dicts_[ target_thread ], d, w );
           is_selected[ random_id ] = true;
         }
       }
@@ -736,20 +654,9 @@
 
           Position< D > source_pos = ( *positions )[ random_id ].first;
           double w, d;
-<<<<<<< HEAD
-          get_parameters_(
-            source.compute_displacement( target_pos, source_pos ), rng, w, d );
-          kernel().connection_manager.connect( source_id,
-            *tgt_it,
-            target_thread,
-            synapse_model_,
-            dummy_param_dicts_[ target_thread ],
-            d,
-            w );
-=======
           get_parameters_( source.compute_displacement( target_pos, source_pos ), rng, w, d );
-          kernel().connection_manager.connect( source_id, *tgt_it, target_thread, synapse_model_, dummy_param_, d, w );
->>>>>>> 4a0b53df
+          kernel().connection_manager.connect(
+            source_id, *tgt_it, target_thread, synapse_model_, dummy_param_dicts_[ target_thread ], d, w );
           is_selected[ random_id ] = true;
         }
       }
@@ -781,20 +688,9 @@
 
           Position< D > source_pos = ( *positions )[ random_id ].first;
           double w, d;
-<<<<<<< HEAD
-          get_parameters_(
-            source.compute_displacement( target_pos, source_pos ), rng, w, d );
-          kernel().connection_manager.connect( source_id,
-            *tgt_it,
-            target_thread,
-            synapse_model_,
-            dummy_param_dicts_[ target_thread ],
-            d,
-            w );
-=======
           get_parameters_( source.compute_displacement( target_pos, source_pos ), rng, w, d );
-          kernel().connection_manager.connect( source_id, *tgt_it, target_thread, synapse_model_, dummy_param_, d, w );
->>>>>>> 4a0b53df
+          kernel().connection_manager.connect(
+            source_id, *tgt_it, target_thread, synapse_model_, dummy_param_dicts_[ target_thread ], d, w );
           is_selected[ random_id ] = true;
         }
       }
@@ -929,7 +825,6 @@
       }
 
       Node* target_ptr = kernel().node_manager.get_node( target_id );
-<<<<<<< HEAD
       kernel().connection_manager.connect( source_id,
         target_ptr,
         target_ptr->get_thread(),
@@ -937,10 +832,6 @@
         dummy_param_dicts_[ target_ptr->get_thread() ],
         d,
         w );
-=======
-      kernel().connection_manager.connect(
-        source_id, target_ptr, target_ptr->get_thread(), synapse_model_, dummy_param_, d, w );
->>>>>>> 4a0b53df
     }
   }
 }
